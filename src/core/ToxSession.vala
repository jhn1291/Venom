--- conflicted
+++ resolved
@@ -274,11 +274,7 @@
       requires(data != null)
     {
       uint8[] data_clone = Tools.clone(data, data.length);
-<<<<<<< HEAD
-      Idle.add(() => { on_file_data(friendnumber,filenumber,data_clone); return false; });
-=======
       Idle.add(() => { on_file_data(friendnumber, filenumber, data_clone); return false; });
->>>>>>> ce89cf30
     }
 
     ////////////////////////////// Wrapper functions ////////////////////////////////
