--- conflicted
+++ resolved
@@ -59,11 +59,8 @@
     // Core functionality signals
     public signal void on_friend_request(Contact c, string message);
     public signal void on_friend_message(Contact c, string message);
-<<<<<<< HEAD
-=======
     public signal void on_own_message(Contact c, string message);
     public signal void on_own_action(Contact c, string action);
->>>>>>> e107e359
     public signal void on_friend_action(Contact c, string action);
     public signal void on_name_change(Contact c, string? old_name);
     public signal void on_status_message(Contact c, string? old_status);
@@ -175,67 +172,42 @@
     }
 
     ////////////////////////////// Callbacks /////////////////////////////////////////
-<<<<<<< HEAD
-    private void on_friend_request_callback(uint8[] public_key, uint8[] data) {
-      if(public_key == null) {
-        stderr.printf("Public key was null in friendrequest!\n");
-        return;
-      }
-      string message = ((string)data).dup(); //FIXME string may be copied two times here, check
-=======
     private void on_friend_request_callback(uint8[] public_key, uint8[] data) 
       requires (public_key != null)
       requires (data != null)
     {
       string message = ((string)data).dup();
->>>>>>> e107e359
       uint8[] public_key_clone = Tools.clone(public_key, Tox.CLIENT_ID_SIZE);
       Contact contact = new Contact(public_key_clone, -1);
       Idle.add(() => { on_friend_request(contact, message); return false; });
     }
 
-<<<<<<< HEAD
-    private void on_friend_message_callback(Tox.Tox tox, int friend_number, uint8[] message) {
-=======
     private void on_friend_message_callback(Tox.Tox tox, int friend_number, uint8[] message)
       requires(message != null)
     {
->>>>>>> e107e359
       string message_string = ((string)message).dup();
       Idle.add(() => { on_friend_message(_contacts.get(friend_number), message_string); return false; });
     }
 
-<<<<<<< HEAD
-    private void on_friend_action_callback(Tox.Tox tox, int friend_number, uint8[] action) {
-=======
     private void on_friend_action_callback(Tox.Tox tox, int friend_number, uint8[] action)
       requires(action != null)
     {
->>>>>>> e107e359
       string action_string = ((string)action).dup();
       Idle.add(() => { on_friend_action(_contacts.get(friend_number), action_string); return false; });
     }
 
-<<<<<<< HEAD
-    private void on_name_change_callback(Tox.Tox tox, int friend_number, uint8[] new_name) {
-=======
     private void on_name_change_callback(Tox.Tox tox, int friend_number, uint8[] new_name)
       requires(new_name != null)
     {
->>>>>>> e107e359
       Contact contact = _contacts.get(friend_number);
       string old_name = contact.name;
       contact.name = ((string)new_name).dup();
       Idle.add(() => { on_name_change(contact, old_name); return false; });
     }
 
-<<<<<<< HEAD
-    private void on_status_message_callback(Tox.Tox tox, int friend_number, uint8[] status) {
-=======
     private void on_status_message_callback(Tox.Tox tox, int friend_number, uint8[] status)
       requires(status != null)
     {
->>>>>>> e107e359
       Contact contact = _contacts.get(friend_number);
       string old_status = contact.status_message;
       contact.status_message = ((string)status).dup();
