--- conflicted
+++ resolved
@@ -180,13 +180,8 @@
 
       // output video pipeline
       try {
-<<<<<<< HEAD
-        video_pipeline_out = Gst.parse_launch("v4l2src name=" + VIDEO_SOURCE_OUT +
-                                           " ! ffmpegcolorspace name=" + VIDEO_CONVERTER_OUT + 
-=======
         video_pipeline_out = Gst.parse_launch("videotestsrc name=" + VIDEO_SOURCE_OUT +
                                            " ! ffmpegcolorspace" +
->>>>>>> 96490784
                                            " ! appsink name=" + VIDEO_SINK_OUT) as Gst.Pipeline;
       } catch (Error e) {
         throw new AudioManagerError.PIPELINE("Error creating the video output pipeline: " + e.message);
@@ -205,11 +200,7 @@
       audio_sink_out.caps  = caps;
 
       video_source_in.caps = vcaps;
-<<<<<<< HEAD
-      video_sink_out.caps = vcaps;
-=======
       video_sink_out.caps  = vcaps;
->>>>>>> 96490784
 
       //audio_sink_out.blocksize = (ToxAV.DefaultCodecSettings.audio_frame_duration * ToxAV.DefaultCodecSettings.audio_sample_rate) / 1000 * 2;
       //audio_sink_out.drop = true;
