--- conflicted
+++ resolved
@@ -230,15 +230,12 @@
              
           }
         }
-<<<<<<< HEAD
-        //At this point we are done with buffer, so FREE IT
-=======
+
         if(number_of_calls <= 0) {
           Logger.log(LogLevel.INFO, "No remaining calls, stopping audio thread.");
           number_of_calls = 0;
           running = false;
         }
->>>>>>> 7fc0b39f
       }
 
       Logger.log(LogLevel.INFO, "stopping audio thread...");
