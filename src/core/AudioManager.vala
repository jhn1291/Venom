/*
 *    AudioManager.vala
 *
 *    Copyright (C) 2013-2014  Venom authors and contributors
 *
 *    This file is part of Venom.
 *
 *    Venom is free software: you can redistribute it and/or modify
 *    it under the terms of the GNU General Public License as published by
 *    the Free Software Foundation, either version 3 of the License, or
 *    (at your option) any later version.
 *
 *    Venom is distributed in the hope that it will be useful,
 *    but WITHOUT ANY WARRANTY; without even the implied warranty of
 *    MERCHANTABILITY or FITNESS FOR A PARTICULAR PURPOSE.  See the
 *    GNU General Public License for more details.
 *
 *    You should have received a copy of the GNU General Public License
 *    along with Venom.  If not, see <http://www.gnu.org/licenses/>.
 */

namespace Venom { 
  public errordomain AudioManagerError {
    INIT
  }

  public struct CallInfo {
    bool active;
    bool video;
  }

  public class AudioManager { 

    private const string PIPELINE_IN      = "audioPipelineIn";
    private const string AUDIO_SOURCE_IN  = "audioSourceIn";
    private const string AUDIO_SINK_IN    = "audioSinkIn";

    private const string PIPELINE_OUT     = "audioPipelineOut";
    private const string AUDIO_SOURCE_OUT = "audioSourceOut";
    private const string AUDIO_SINK_OUT   = "audioSinkOut";

    private const int CHUNK_SIZE = 1024; 
    private const int SAMPLE_RATE = 44100;
    private const string AUDIO_CAPS = "audio/x-raw-int,channels=1,rate=48000,signed=true,width=16,depth=16,endianness=1234";

    private const int MAX_CALLS = 16;
    private CallInfo[] calls = new CallInfo[MAX_CALLS];

    private Gst.Pipeline pipeline_in;
    private Gst.AppSrc   audio_source_in;
    private Gst.Element  audio_sink_in;

    private Gst.Pipeline pipeline_out;
    private Gst.Element  audio_source_out;
    private Gst.AppSink  audio_sink_out;

    private Thread<int> av_thread = null;
    private bool running = false;
    private int number_of_calls = 0;

    private ToxSession _tox_session = null;
    private unowned ToxAV.ToxAV toxav = null;
    public ToxSession tox_session {
      get {
        return _tox_session;
      } set {
        _tox_session = value;
        toxav = _tox_session.toxav_handle;
        register_callbacks();
      }
    }

    public static AudioManager instance {get; private set;}

    public static void init() throws AudioManagerError {
      instance = new AudioManager({""/*,"--gst-debug-level=3"*/});
    }

    private AudioManager(string[] args) throws AudioManagerError {
      // Initialize Gstreamer
      try {
        if(!Gst.init_check(ref args)) {
          throw new AudioManagerError.INIT("Gstreamer initialization failed.");
        }
      } catch (Error e) {
        throw new AudioManagerError.INIT(e.message);
      }
      stdout.printf("Gstreamer initialized\n");

      // input pipeline
      pipeline_in  = new Gst.Pipeline(PIPELINE_IN);
      audio_source_in = (Gst.AppSrc)Gst.ElementFactory.make("appsrc", AUDIO_SOURCE_IN);
      audio_sink_in   = Gst.ElementFactory.make("openalsink", AUDIO_SINK_IN);
      pipeline_in.add_many (audio_source_in, audio_sink_in);
      audio_source_in.link(audio_sink_in);

      // output pipeline
      pipeline_out = new Gst.Pipeline(PIPELINE_OUT);
      audio_source_out = Gst.ElementFactory.make("pulsesrc", AUDIO_SOURCE_OUT);
      audio_sink_out   = (Gst.AppSink)Gst.ElementFactory.make("appsink", AUDIO_SINK_OUT);
      pipeline_out.add_many(audio_source_out, audio_sink_out);
      audio_source_out.link(audio_sink_out);

      // caps
      Gst.Caps caps = Gst.Caps.from_string(AUDIO_CAPS);
      stdout.printf("Caps is [%s]\n", caps.to_string());
      audio_source_in.caps = caps;
      audio_sink_out.caps = caps;

      ((Gst.BaseSrc)audio_source_out).blocksize = (ToxAV.DefaultCodecSettings.audio_frame_duration * ToxAV.DefaultCodecSettings.audio_sample_rate) / 1000 * 2;
    }

    public static void audio_receive_callback(ToxAV.ToxAV toxav, int32 call_index, int16[] frames) {
<<<<<<< HEAD
      stdout.printf("Got audio frames, of size: %d\n", frames.length * 2);
=======
      //stdout.printf("Got audio frames, of size: %d\n", frames.length * 2);
>>>>>>> 2cdcbff6
      instance.buffer_in(frames, frames.length);
    }

    public static void video_receive_callback(ToxAV.ToxAV toxav, int32 call_index, Vpx.Image frame) {
    }

    public void register_callbacks() {
      toxav.register_audio_recv_callback(audio_receive_callback);
      toxav.register_video_recv_callback(video_receive_callback);
    }

    public void destroy_audio_pipeline() {
      pipeline_in.set_state(Gst.State.NULL);
      pipeline_out.set_state(Gst.State.NULL);
      stdout.printf("Pipeline destroyed\n");
    }

    public void set_pipeline_paused() {
      pipeline_in.set_state(Gst.State.PAUSED);
      pipeline_out.set_state(Gst.State.PAUSED);
      stdout.printf("Pipeline set to paused\n");
    }

    public void set_pipeline_playing() {
      pipeline_in.set_state(Gst.State.PLAYING);
      pipeline_out.set_state(Gst.State.PLAYING);
      stdout.printf("Pipeline set to playing\n");
    }

    public void buffer_in(int16[] buffer, int buffer_size) {
      int len = int.min(buffer_size * 2, buffer.length * 2);
      Gst.Buffer gst_buf = new Gst.Buffer.and_alloc(len);
      Memory.copy(gst_buf.data, buffer, len);

      audio_source_in.push_buffer(gst_buf);
      //stdout.printf("pushed %i bytes to IN pipeline\n", len);
      return;
    }


    //TODO FIXME SOLUTION!!!
    //INSTEAD OF MAKING THIS RETURN LEN / 2 OR WHATEVER FUCKING BULLSHIT, MAKE IT RETURN
    //A BUFFER THAT IT ALLOCS. THAT WAY WE CAN ALLOC EXACTLY THE AMOUNT OF SPACE WE NEED
    //THEN FREE AFTER YOU SEND THE PACKET!!!
    public int buffer_out(/*There will be NO Args*/int16[] dest) {
      Gst.Buffer gst_buf = audio_sink_out.pull_buffer();
      //Allocate the new buffer here, we will return this buffer (it is dest)
      int len = int.min(gst_buf.data.length, dest.length * 2);
      Memory.copy(dest, gst_buf.data, len);
      //stdout.printf("pulled %i bytes from OUT pipeline\n", len);
      if(gst_buf.data.length > dest.length * 2) {
        stdout.printf("Pulled more data than space in buffer! (%i bytes)\n", gst_buf.data.length);
      }
      return len / 2;
    }

    private int av_thread_fun() {
      stdout.printf("starting av thread...\n");
      set_pipeline_playing();
      int perframe = (int)(ToxAV.DefaultCodecSettings.audio_frame_duration * ToxAV.DefaultCodecSettings.audio_sample_rate) / 1000;
      int buffer_size;
      int16[] buffer = new int16[perframe];
      uint8[] enc_buffer = new uint8[perframe*2];
      int prep_frame_ret = 0;
      ToxAV.AV_Error send_audio_ret;

      stdout.printf("buffer size (bytes): %i\n", buffer.length);
      stdout.printf("enc_buffer size (bytes): %i\n", enc_buffer.length * 2);
      while(running) {
        // read samples from pipeline
        //TODO THIS LINE NEEDS TO CHANGE TO BE A INT16[] GOTTEN FROM BUFFER_OUT(NO ARGS);
        buffer_size = buffer_out(buffer);
        if(buffer_size <= 0) {
          stdout.printf("Could not read samples from pipeline!\n");
          Thread.usleep(1000);
          continue;
        }

        // distribute samples across peers
        for(int i = 0; i < MAX_CALLS; i++) {
          if(calls[i].active) {

            prep_frame_ret = toxav.prepare_audio_frame(i, enc_buffer, buffer, buffer_size);
            if(prep_frame_ret <= 0) {
              stdout.printf("prepare_audio_frame returned an error: %i\n", prep_frame_ret);
              continue;
            }

            send_audio_ret = toxav.send_audio(i, enc_buffer, prep_frame_ret);
            if(send_audio_ret != ToxAV.AV_Error.NONE) {
              stdout.printf("send_audio returned %d\n", send_audio_ret);
            }
             
          }
        }
        //At this point we are done with buffer, so FREE IT
      }

      stdout.printf("stopping av thread...\n");
      set_pipeline_paused();
      return 0;
    }

    public void on_start_call(Contact c) {
      ToxAV.CallType call_type = tox_session.get_peer_transmission_type(c);

      if(!tox_session.prepare_transmission(c, call_type)) {
        stderr.printf("Could not prepare AV transmission!\n");
        return;
      }

      calls[c.call_index].active = true;
      calls[c.call_index].video = false;
      number_of_calls++;

      if(!running) {
        running = true;
        av_thread = new GLib.Thread<int>("toxavthread", this.av_thread_fun);
      }
    }

    public void on_end_call(Contact c) {
      if(!running) {
        stdout.printf("No av thread running\n");
        return;
      }

      toxav.kill_transmission(c.call_index);
      calls[c.call_index].active = false;
      number_of_calls--;

      if(number_of_calls == 0) {
        stdout.printf("number of calls is 0, stopping av thread...\n");
        running = false;
      }
    }

  }
}<|MERGE_RESOLUTION|>--- conflicted
+++ resolved
@@ -111,11 +111,7 @@
     }
 
     public static void audio_receive_callback(ToxAV.ToxAV toxav, int32 call_index, int16[] frames) {
-<<<<<<< HEAD
-      stdout.printf("Got audio frames, of size: %d\n", frames.length * 2);
-=======
       //stdout.printf("Got audio frames, of size: %d\n", frames.length * 2);
->>>>>>> 2cdcbff6
       instance.buffer_in(frames, frames.length);
     }
 
