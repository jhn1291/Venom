--- conflicted
+++ resolved
@@ -84,17 +84,10 @@
       audio_source_out.link(audio_sink_out);
 
       Gst.Caps caps = Gst.Caps.from_string(AUDIO_CAPS);
-<<<<<<< HEAD
       //stdout.printf("Caps is [%s]\n", caps.to_string());
       audio_source_in.caps = caps;      
       audio_sink_out.caps = caps;
        
-=======
-/*
-      audio_source_in.set_caps(caps);    
-      audio_sink_out.set_caps(caps);
-*/
->>>>>>> 4c3afece
     }
 
     public void destroy_audio_pipeline() {
@@ -119,9 +112,7 @@
     public uint8* buffer_out() { 
         uint8 buf[] = new uint8[20];
     } 
-<<<<<<< HEAD
 */
-=======
 
     private int av_thread_fun() {
       stdout.printf("starting av thread...\n");
@@ -167,7 +158,6 @@
         running = false;
       }
     }
->>>>>>> 4c3afece
 
   }
 }
