--- conflicted
+++ resolved
@@ -22,19 +22,6 @@
 namespace Venom {
   public class Settings : Object {
 
-<<<<<<< HEAD
-    public bool enable_logging              { get; set; default = false;}
-    public bool enable_urgency_notification { get; set; default = true; }
-    public int  days_to_log                 { get; set; default = 180;  }
-    public bool dec_binary_prefix           { get; set; default = true; }
-    public bool send_typing_status          { get; set; default = false;}
-    public bool show_typing_status          { get; set; default = true; }
-    public int  contactlist_width           { get; set; default = 200;  }
-    public int  contactlist_height          { get; set; default = 600;  }
-    public int  window_width                { get; set; default = 600;  }
-    public int  window_height               { get; set; default = 600;  }
-    public bool enable_tray                 { get; set; default = false;}
-=======
     public bool   enable_logging              { get; set; default = false;     }
     public bool   enable_urgency_notification { get; set; default = true;      }
     public int    days_to_log                 { get; set; default = 180;       }
@@ -46,7 +33,7 @@
     public int    window_width                { get; set; default = 600;       }
     public int    window_height               { get; set; default = 600;       }
     public string default_host                { get; set; default = "toxme.se";}
->>>>>>> 6782a3be
+    public bool enable_tray                   { get; set; default = false;}
 
     private static Settings? _instance;
     public static Settings instance {
