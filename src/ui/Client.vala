/*
 *    Client.vala
 *
 *    Copyright (C) 2013-2014  Venom authors and contributors
 *
 *    This file is part of Venom.
 *
 *    Venom is free software: you can redistribute it and/or modify
 *    it under the terms of the GNU General Public License as published by
 *    the Free Software Foundation, either version 3 of the License, or
 *    (at your option) any later version.
 *
 *    Venom is distributed in the hope that it will be useful,
 *    but WITHOUT ANY WARRANTY; without even the implied warranty of
 *    MERCHANTABILITY or FITNESS FOR A PARTICULAR PURPOSE.  See the
 *    GNU General Public License for more details.
 *
 *    You should have received a copy of the GNU General Public License
 *    along with Venom.  If not, see <http://www.gnu.org/licenses/>.
 */
namespace Venom {
  class Client : Gtk.Application {
    private const GLib.ActionEntry app_entries[] =
    {
      { "preferences", on_preferences },
      { "help", on_help },
      { "about", on_about },
      { "quit", on_quit }
    };
    private ContactListWindow contact_list_window;
    private SettingsWindow settings_window;
    private Gtk.StatusIcon tray_icon;

    public Client() {
      // call gobject base constructor
      GLib.Object(
        application_id: "im.tox.venom",
        flags: GLib.ApplicationFlags.HANDLES_OPEN
      );
    }

    ~Client() {
      // FIXME Workaround for some DEs keeping
      // one instance of the contactlistwindow alive
      if(contact_list_window != null) {
        contact_list_window.cleanup();
      }
    }

    private ContactListWindow get_contact_list_window() {
      if( get_windows () == null ) {
        contact_list_window = new ContactListWindow(this);

        // Create menu
        GLib.Menu menu_prefs = new GLib.Menu();
        GLib.MenuItem item = new GLib.MenuItem ("P_references", "app.preferences");
        menu_prefs.append_item(item);

        GLib.Menu menu_common = new GLib.Menu();
        item = new GLib.MenuItem ("_Help", "app.help");
        item.set_attribute("accel", "s", "F1");
        menu_common.append_item(item);

        item = new GLib.MenuItem ("_About", "app.about");
        menu_common.append_item(item);

        item = new GLib.MenuItem ("_Quit", "app.quit");
        item.set_attribute("accel", "s", "<Primary>q");
        menu_common.append_item(item);

        GLib.Menu menu = new GLib.Menu();
        menu.append_section(null, menu_prefs);
        menu.append_section(null, menu_common);

        set_app_menu(menu);

        contact_list_window.delete_event.connect((e) => {
          if(Settings.instance.enable_tray) {
            contact_list_window.hide();
            return true;
          }
          return false;
        });

        create_tray_menu();
        tray_icon = new Gtk.StatusIcon.from_icon_name("venom");
        tray_icon.set_tooltip_text ("Venom");
        Settings.instance.bind_property(Settings.TRAY_KEY, tray_icon, "visible", BindingFlags.SYNC_CREATE);
        tray_icon.activate.connect(on_trayicon_activate);
        tray_icon.popup_menu.connect(on_trayicon_popup_menu);
      }
      return contact_list_window;
    }

    private Gtk.Menu tray_menu;
    private void create_tray_menu() {
      tray_menu = new Gtk.Menu();
      Gtk.MenuItem tray_menu_show = new Gtk.MenuItem.with_mnemonic(_("_Show/Hide Venom"));
      tray_menu_show.activate.connect(on_trayicon_activate);
      tray_menu.append(tray_menu_show);
      Gtk.MenuItem tray_menu_quit = new Gtk.MenuItem.with_mnemonic(_("_Quit"));
      tray_menu_quit.activate.connect(simple_on_quit);
      tray_menu.append(tray_menu_quit);
      tray_menu.show_all();
    }

    private void on_trayicon_activate() {
      var w = get_contact_list_window();
      if(w.visible) {
        w.hide();
      } else {
        w.show();
      }
    }

    private void on_trayicon_popup_menu(uint button, uint time) {
      tray_menu.popup(null, null, null, button, time);
    }

    protected override void startup() {
      add_action_entries(app_entries, this);
<<<<<<< HEAD
      try {
        AudioManager.init();
      } catch (AudioManagerError e) {
        stderr.printf("Error creating Audio Pipeline: %s\n", e.message);      
      }

=======
>>>>>>> 9b5c9164
      base.startup();
    }

    private void show_notification_for_message(IMessage m) {
      if(get_contact_list_window().is_active || !Settings.instance.enable_notify) {
        return;
      }
      Notification.show_notification_for_message(m);
    }

    protected override void activate() {
      hold();

      var window = get_contact_list_window();
      window.incoming_message.connect(show_notification_for_message);
      window.incoming_group_message.connect(show_notification_for_message);
      window.incoming_action.connect(show_notification_for_message);
      window.incoming_group_action.connect(show_notification_for_message);

      window.present();
      release();
    }

    protected override void open(GLib.File[] files, string hint) {
      hold();
      get_contact_list_window().present();
      //FIXME allow names without tox:// prefix on command line
      contact_list_window.add_contact(files[0].get_uri());
      release();
    }

    private void on_preferences(GLib.SimpleAction action, GLib.Variant? parameter) {
      if(settings_window == null) {
        settings_window = new SettingsWindow(contact_list_window);
        settings_window.destroy.connect( () => {settings_window = null;});
        settings_window.show_all();
      } else {
        settings_window.present();
      }
    }

    private void on_help(GLib.SimpleAction action, GLib.Variant? parameter) {
      Gtk.MessageDialog dialog = new Gtk.MessageDialog(
          contact_list_window,
          Gtk.DialogFlags.MODAL,
          Gtk.MessageType.INFO,
          Gtk.ButtonsType.OK,
          _("There is currently no help available")
      );
      dialog.transient_for = contact_list_window;
      dialog.run();
      dialog.destroy();
    }

    private AboutDialog about_dialog;
    private void on_about(GLib.SimpleAction action, GLib.Variant? parameter) {
      if(about_dialog == null)
        about_dialog = new AboutDialog();
      about_dialog.transient_for = contact_list_window;
      about_dialog.modal = true;
      about_dialog.run();
      about_dialog.hide();
    }

    private void on_quit(GLib.SimpleAction action, GLib.Variant? parameter) {
      simple_on_quit();
    }
    private void simple_on_quit() {
      if(contact_list_window != null) {
        contact_list_window.destroy();
      }
    }
  }
}<|MERGE_RESOLUTION|>--- conflicted
+++ resolved
@@ -119,15 +119,12 @@
 
     protected override void startup() {
       add_action_entries(app_entries, this);
-<<<<<<< HEAD
       try {
         AudioManager.init();
       } catch (AudioManagerError e) {
         stderr.printf("Error creating Audio Pipeline: %s\n", e.message);      
       }
 
-=======
->>>>>>> 9b5c9164
       base.startup();
     }
 
