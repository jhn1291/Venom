--- conflicted
+++ resolved
@@ -681,50 +681,9 @@
       FileTransfer ft = new FileTransfer(contact, FileTransferDirection.INCOMING, filesize, filename, null); 
       Gee.Map<uint8,FileTransfer> transfers = session.get_filetransfers();
       transfers[filenumber] = ft;
-<<<<<<< HEAD
       ConversationWidget w = conversation_widgets[friendnumber];
       w.on_incoming_filetransfer(ft);
-=======
       this.set_urgency();
-
-      Gtk.MessageDialog messagedialog = new Gtk.MessageDialog (this,
-                                  Gtk.DialogFlags.MODAL,
-                                  Gtk.MessageType.QUESTION,
-                                  Gtk.ButtonsType.YES_NO,
-                                  "%s is sending a file %s, do you want to accept?".printf(contact.name, filename));
-
-      int response = messagedialog.run();
-      messagedialog.destroy();
-      if(response == Gtk.ResponseType.YES) {
-        Gtk.FileChooserDialog file_selection_dialog = new Gtk.FileChooserDialog("Save file",null,
-                                                                                Gtk.FileChooserAction.SAVE,
-                                                                                "Cancel", Gtk.ResponseType.CANCEL,
-                                                                                "Save", Gtk.ResponseType.ACCEPT);
-        file_selection_dialog.do_overwrite_confirmation = true;
-        file_selection_dialog.set_current_name(filename);
-        int res = file_selection_dialog.run();
-        if(res  == Gtk.ResponseType.ACCEPT) {
-          string path = file_selection_dialog.get_filename();
-          file_selection_dialog.destroy();
-          stdout.printf("Saving to: %s\n",path);
-          File file = File.new_for_path(path);
-          if(file.query_exists()){
-            try {
-              file.replace(null,false,FileCreateFlags.REPLACE_DESTINATION);
-            } catch(Error e) {
-              stderr.printf("Error while trying to create file: %s\n", e.message);
-            }
-          }
-          session.accept_file(friendnumber,filenumber);
-          ft.status = FileTransferStatus.IN_PROGRESS;
-          ft.path = path;
-          return;
-        }
-        file_selection_dialog.destroy();
-      }
-      session.reject_file(friendnumber,filenumber);
-      ft.status = FileTransferStatus.REJECTED;
->>>>>>> 827d1218
     }
 
     private void send_file(int friendnumber, uint8 filenumber) {
