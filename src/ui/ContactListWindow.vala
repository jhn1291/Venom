/*
 *    ContactListWindow.vala
 *
 *    Copyright (C) 2013-2014  Venom authors and contributors
 *
 *    This file is part of Venom.
 *
 *    Venom is free software: you can redistribute it and/or modify
 *    it under the terms of the GNU General Public License as published by
 *    the Free Software Foundation, either version 3 of the License, or
 *    (at your option) any later version.
 *
 *    Venom is distributed in the hope that it will be useful,
 *    but WITHOUT ANY WARRANTY; without even the implied warranty of
 *    MERCHANTABILITY or FITNESS FOR A PARTICULAR PURPOSE.  See the
 *    GNU General Public License for more details.
 *
 *    You should have received a copy of the GNU General Public License
 *    along with Venom.  If not, see <http://www.gnu.org/licenses/>.
 */

namespace Venom {
  public class ContactListWindow : Gtk.ApplicationWindow {
    private const GLib.ActionEntry win_entries[] =
    {
      { "edit-user", edit_user_information }
    };
    private const GLib.ActionEntry app_entries[] =
    {
      { "copy-id", copy_id_to_clipboard }
    };
    // Containers
    private GLib.HashTable<int, ConversationWidget> conversation_widgets;
    private GLib.HashTable<int, GroupConversationWidget> group_conversation_widgets;
    // Tox session wrapper
    private ToxSession session;
    private UserStatus user_status = UserStatus.OFFLINE;
    private Gtk.ImageMenuItem menuitem_status;

    // Widgets
    private Gtk.Image image_status;
    private Gtk.Spinner spinner_status;
    private Gtk.Image image_userimage;
    private EditableLabel label_name;
    private EditableLabel label_status;
    private ContactListTreeView contact_list_tree_view;
    private Gtk.ComboBox combobox_status;
    private Gtk.Notebook notebook_conversations;
    private Gtk.Menu menu_user;
    private Gtk.ToggleButton button_user;

    private bool cleaned_up = false;

    private string our_title = "";

    // Signals
    public signal void contact_added(Contact c);
    public signal void contact_changed(Contact c);
    public signal void contact_removed(Contact c);

    public signal void groupchat_added(GroupChat g);
    public signal void groupchat_changed(GroupChat g);
    public signal void groupchat_removed(GroupChat g);

    public signal void incoming_message(Message m);
    public signal void incoming_action(ActionMessage m);
    public signal void incoming_group_message(GroupMessage m);
    public signal void incoming_group_action(GroupActionMessage m);

    // Default Constructor
    public ContactListWindow (Gtk.Application application) {
      GLib.Object(application:application);
      this.conversation_widgets = new GLib.HashTable<int, ConversationWidget>(null, null);
      this.group_conversation_widgets = new GLib.HashTable<int, GroupConversationWidget>(null, null);

      init_theme();
      init_session();
      init_widgets();
      init_signals();
      init_contacts();
      init_save_session_hooks();
      init_user();

      //on_ownconnectionstatus(false);

      Logger.log(LogLevel.INFO, "ID: " + Tools.bin_to_hexstring(session.get_address()));
      if(ResourceFactory.instance.offline_mode) {
        set_userstatus(UserStatus.OFFLINE);
      } else {
        set_userstatus(UserStatus.ONLINE);
      }
    }

    // Destructor
    ~ContactListWindow() {
      cleanup();
    }

    public void cleanup() {
      if(cleaned_up)
        return;

      Logger.log(LogLevel.DEBUG, "Ending session...");
      // Stop background thread
      session.stop();
      // wait for background thread to finish
      session.join();

      // Save session before shutdown
      save_session();

      Logger.log(LogLevel.DEBUG, "Session ended gracefully.");
      cleaned_up = true;
    }

    private void save_session() {
      Logger.log(LogLevel.INFO, "Saving tox session data");
      try {
        session.save_to_file(ResourceFactory.instance.data_filename);
      } catch (Error e) {
        Logger.log(LogLevel.ERROR, "Saving session file failed: " + e.message);
      }

    }

    private void init_theme() {
      Gtk.CssProvider provider = new Gtk.CssProvider();
      try {
        provider.load_from_path(ResourceFactory.instance.default_theme_filename);
      } catch (Error e) {
        string message = _("Could not read theme from \"%s\"").printf(ResourceFactory.instance.default_theme_filename);
        Logger.log(LogLevel.ERROR, message);
        UITools.show_error_dialog(message, e.message, this);
        return;
      }

      Gdk.Screen screen = Gdk.Screen.get_default();
      Gtk.StyleContext.add_provider_for_screen(screen, provider, Gtk.STYLE_PROVIDER_PRIORITY_APPLICATION);
    }

    // Create a new session, load/create session data
    private void init_session() {
      session = new ToxSession();
      AVManager.instance.tox_session = session;
      try {
        session.load_from_file(ResourceFactory.instance.data_filename);
      } catch (Error e) {
          Logger.log(LogLevel.INFO, "Could not load session data (%s), creating new one.".printf(e.message));

          session.set_name(ResourceFactory.instance.default_username);
          session.set_status_message(ResourceFactory.instance.default_statusmessage);

          save_session();
      }
    }

    // Initialize widgets
    private void init_widgets() {
      // Set up Window
      set_default_size(Settings.instance.contactlist_width, Settings.instance.contactlist_height);
      show_menubar = false;
      add_action_entries(win_entries, this);
      application.add_action_entries(app_entries, this);
      try {
        Gtk.IconTheme theme = Gtk.IconTheme.get_default();
        theme.append_search_path(Path.build_filename("share", "pixmaps"));
        theme.append_search_path(Path.build_filename("..", "share", "pixmaps"));
        set_default_icon(Gtk.IconTheme.get_default().load_icon("venom", 48, 0));
      } catch (Error e) {
        Logger.log(LogLevel.ERROR, "Error while loading icon: " + e.message);
      }
      set_title_from_status(user_status);

      // Load widgets from file
      Gtk.Builder builder = new Gtk.Builder();
      try {
        builder.add_from_resource("/org/gtk/venom/contact_list.ui");
      } catch (GLib.Error e) {
        Logger.log(LogLevel.FATAL, "Loading contact list failed: " + e.message);
      }

      Gtk.Paned paned = builder.get_object("paned") as Gtk.Paned;
      this.add(paned);

      image_status = builder.get_object("image_status") as Gtk.Image;
      spinner_status = builder.get_object("spinner_status") as Gtk.Spinner;
      image_userimage = builder.get_object("image_userimage") as Gtk.Image;

      Gtk.Label label_name_child = builder.get_object("label_username") as Gtk.Label;
      Gtk.Label label_status_child = builder.get_object("label_userstatus") as Gtk.Label;
      Gtk.Box box_self_info_text = builder.get_object("box_self_info_text") as Gtk.Box;
      box_self_info_text.remove(label_name_child);
      box_self_info_text.remove(label_status_child);
      label_name = new EditableLabel.with_label(label_name_child);
      label_status = new EditableLabel.with_label(label_status_child);
      box_self_info_text.pack_start(label_name, false);
      box_self_info_text.pack_start(label_status, false);
      box_self_info_text.show_all();

      combobox_status = builder.get_object("combobox_status") as Gtk.ComboBox;
      Gtk.ListStore liststore_status = new Gtk.ListStore (2, typeof(string), typeof(ContactFilter));
      combobox_status.set_model(liststore_status);

      ContactFilter filter_online = new ContactFilterOnline();
      ContactFilter filter_all = new ContactFilterAll();
      ContactFilter filter_default = filter_all;
      // Add our connection status to the treeview
      Gtk.TreeIter iter;
      liststore_status.append(out iter);
      liststore_status.set(iter, 0, _("Online"), 1, filter_online, -1);
      liststore_status.append(out iter);
      liststore_status.set(iter, 0, _("All"), 1, filter_all, -1);
      combobox_status.set_active_iter(iter);

      // Add cellrenderer
      Gtk.CellRendererText cell_renderer_status = new Gtk.CellRendererText();
      combobox_status.pack_start(cell_renderer_status, true);
      combobox_status.add_attribute(cell_renderer_status, "text", 0);

      Gtk.Image image_add_contact = builder.get_object("image_add_contact") as Gtk.Image;
      Gtk.Image image_group_chat  = builder.get_object("image_group_chat") as Gtk.Image;
      Gtk.Image image_preferences = builder.get_object("image_preferences") as Gtk.Image;
      Gtk.Image image_filetransfer = builder.get_object("image_filetransfer") as Gtk.Image;

      Gtk.ImageMenuItem menuitem_edit_info = builder.get_object("menuitem_edit_info") as Gtk.ImageMenuItem;
      Gtk.ImageMenuItem menuitem_copy_id   = builder.get_object("menuitem_copy_id") as Gtk.ImageMenuItem;

      menuitem_status = builder.get_object("menuitem_status") as Gtk.ImageMenuItem;
      Gtk.ImageMenuItem menuitem_status_online = builder.get_object("menuitem_status_online") as Gtk.ImageMenuItem;
      Gtk.ImageMenuItem menuitem_status_away = builder.get_object("menuitem_status_away") as Gtk.ImageMenuItem;
      Gtk.ImageMenuItem menuitem_status_busy = builder.get_object("menuitem_status_busy") as Gtk.ImageMenuItem;
      Gtk.ImageMenuItem menuitem_status_offline = builder.get_object("menuitem_status_offline") as Gtk.ImageMenuItem;

      (menuitem_status.image as Gtk.Image).set_from_pixbuf(ResourceFactory.instance.offline);
      (menuitem_status_online.image as Gtk.Image).set_from_pixbuf(ResourceFactory.instance.online);
      (menuitem_status_away.image as Gtk.Image).set_from_pixbuf(ResourceFactory.instance.away);
      (menuitem_status_busy.image as Gtk.Image).set_from_pixbuf(ResourceFactory.instance.busy);
      (menuitem_status_offline.image as Gtk.Image).set_from_pixbuf(ResourceFactory.instance.offline);

      Gtk.MenuItem menuitem_export = builder.get_object("menuitem_export") as Gtk.MenuItem;
      Gtk.MenuItem menuitem_import = builder.get_object("menuitem_import") as Gtk.MenuItem;

      Gtk.ImageMenuItem menuitem_about = builder.get_object("menuitem_about") as Gtk.ImageMenuItem;
      Gtk.ImageMenuItem menuitem_quit  = builder.get_object("menuitem_quit") as Gtk.ImageMenuItem;

      image_status.set_from_pixbuf(ResourceFactory.instance.offline);
      image_userimage.set_from_pixbuf(ResourceFactory.instance.default_contact);

      image_add_contact.set_from_pixbuf(ResourceFactory.instance.add);
      image_group_chat.set_from_pixbuf(ResourceFactory.instance.groupchat);
      image_preferences.set_from_pixbuf(ResourceFactory.instance.settings);
      image_filetransfer.set_from_pixbuf(ResourceFactory.instance.filetransfer);

      // Create and add custom treeview
      contact_list_tree_view = new ContactListTreeView();
      contact_list_tree_view.show_all();

      Gtk.TreeModel m = contact_list_tree_view.model;
      Gtk.TreeModelFilter contact_list_tree_model_filter = new Gtk.TreeModelFilter(m, null);
      contact_list_tree_model_filter.set_visible_func(filter_default.filter_func);
      contact_list_tree_view.model = contact_list_tree_model_filter;

      Gtk.ScrolledWindow scrolled_window_contact_list = builder.get_object("scrolled_window_contact_list") as Gtk.ScrolledWindow;
      scrolled_window_contact_list.add(contact_list_tree_view);

      menu_user = builder.get_object("menu_user") as Gtk.Menu;
      menu_user.attach_widget = this;
      button_user = builder.get_object("button_user") as Gtk.ToggleButton;
      Gtk.Button button_add_contact = builder.get_object("button_add_contact") as Gtk.Button;
      Gtk.Button button_group_chat = builder.get_object("button_group_chat") as Gtk.Button;

      // poor man's Gtk.MenuButton
      //FIXME choose monitor to display this on
      button_user.clicked.connect( () => {
        if(button_user.active) {
          menu_user.popup(null,
            null,
            user_button_menu_position_function,
            0,
            0);
        }
      });
      menu_user.deactivate.connect( () => {
        button_user.active = false;
      });
      /*button_user.button_press_event.connect( (widget, event) => {
        if(event.type == Gdk.EventType.BUTTON_PRESS) {
          if(event.button == Gdk.BUTTON_PRIMARY)
            menu_user.popup(null, null, null, event.button, event.time);
        }
        return false;
      });*/
      button_add_contact.clicked.connect(() => { add_contact(); });
      button_group_chat.clicked.connect(button_group_chat_clicked);

      // Workaround for gtk+ 3.4 MenuItems not deriving from Gtk.Actionable
      menuitem_copy_id.activate.connect(  () => {application.activate_action("copy-id",  null);});
      menuitem_edit_info.activate.connect(() => {activate_action("edit-user",  null);});
      menuitem_export.activate.connect(() => {UITools.export_datafile(this, session);});
      menuitem_import.activate.connect(() => {UITools.import_datafile(this, session);});
      menuitem_about.activate.connect(() => {application.activate_action("about", null);});
      menuitem_quit.activate.connect( () => {application.activate_action("quit",  null);});

      menuitem_status_online.activate.connect(  () => { set_userstatus(UserStatus.ONLINE); } );
      menuitem_status_away.activate.connect(    () => { set_userstatus(UserStatus.AWAY); } );
      menuitem_status_busy.activate.connect(    () => { set_userstatus(UserStatus.BUSY); } );
      menuitem_status_offline.activate.connect( () => { set_userstatus(UserStatus.OFFLINE); } );

      notebook_conversations = builder.get_object("notebook_conversations") as Gtk.Notebook;
    }

    // Connect
    private void init_signals() {
      // Session signals
      session.on_friend_request.connect(this.on_friendrequest);
      session.on_friend_message.connect(this.on_friendmessage);
      session.on_friend_action.connect(this.on_action);
      session.on_name_change.connect(this.on_namechange);
      session.on_status_message.connect(this.on_statusmessage);
      session.on_user_status.connect(this.on_userstatus);
      session.on_read_receipt.connect(this.on_read_receipt);
      session.on_connection_status.connect(this.on_connectionstatus);
      session.on_own_connection_status.connect(this.on_ownconnectionstatus);
      session.on_own_user_status.connect(this.on_ownuserstatus);
      session.on_typing_change.connect(this.on_typing_change);

      //Window signals
      this.delete_event.connect((e) => {
        if(Settings.instance.enable_tray) {
          this.hide();
            return true;
        }
        return false;
      });
        
      this.window_state_event.connect( (e) => {
		if ((e.new_window_state == Gdk.WindowState.ICONIFIED) && Settings.instance.enable_tray){
          this.hide();
          return true;
        }
		return false;
      } ) ;

      //groupmessage signals
      session.on_group_invite.connect(this.on_group_invite);
      session.on_group_message.connect(this.on_group_message);
      session.on_group_action.connect(this.on_group_action);
      session.on_group_peer_changed.connect(this.on_group_peer_changed);

      /*=== AV signals ===*/
      session.on_av_invite.connect(this.on_av_invite);
      session.on_av_start.connect(AVManager.instance.on_start_call);
      session.on_av_end.connect(AVManager.instance.on_end_call);
      //av responses
      session.on_av_starting.connect(AVManager.instance.on_start_call);
      session.on_av_ending.connect(AVManager.instance.on_end_call);
      //av protocol
      session.on_av_peer_timeout.connect(AVManager.instance.on_end_call);

      //file signals
      session.on_file_sendrequest.connect(this.on_file_sendrequest);
      session.on_file_control.connect(this.on_file_control_request);
      session.on_file_data.connect(this.on_file_data);

      // Contact list treeview signals
      contact_added.connect(contact_list_tree_view.add_entry);
      groupchat_added.connect(contact_list_tree_view.add_entry);

      contact_changed.connect( (c) => {
        session.save_extended_contact_data(c);
        contact_list_tree_view.update_entry(c);
        ConversationWidget w = conversation_widgets[c.friend_id];
        if(w != null)
          w.update_contact();
      } );
      groupchat_changed.connect( (g) => {
        contact_list_tree_view.update_entry(g);
        GroupConversationWidget w = group_conversation_widgets[g.group_id];
        if(w != null)
          w.update_groupchat_info();
      } );

      contact_removed.connect( (c) => {
        contact_list_tree_view.remove_entry(c);
        ConversationWidget w = conversation_widgets[c.friend_id];
        if(w != null) {
          conversation_widgets.get(c.friend_id).destroy();
          conversation_widgets.remove(c.friend_id);
        }
      } );
      groupchat_removed.connect( (g) => {
        contact_list_tree_view.remove_entry(g);
        GroupConversationWidget w = group_conversation_widgets[g.group_id];
        if(w != null) {
          group_conversation_widgets.get(g.group_id).destroy();
          group_conversation_widgets.remove(g.group_id);
        }
      } );

      contact_list_tree_view.entry_activated.connect(on_entry_activated);
      contact_list_tree_view.key_press_event.connect(on_treeview_key_pressed);
      contact_list_tree_view.button_release_event.connect(
        on_treeview_button_release);

      //ComboboxStatus signals
      combobox_status.changed.connect(combobox_status_changed);

      this.focus_in_event.connect((e)  => {
        this.set_urgency_hint(false);
        this.set_title(this.our_title);
        return false;
      });

      this.configure_event.connect((sender, event) => {
        // only save unmaximized window sizes
        if((get_window().get_state() & Gdk.WindowState.MAXIMIZED) == 0) {
          if(notebook_conversations.visible) {
            Settings.instance.window_width  = event.width;
            Settings.instance.window_height = event.height;
          } else {
            Settings.instance.contactlist_width  = event.width;
            Settings.instance.contactlist_height = event.height;
          }
          Settings.instance.save_settings_with_timeout(ResourceFactory.instance.config_filename);
        }
        return false;
      });

      label_name.label_changed.connect((str) => {
        if(str != "") {
          User.instance.name = str;
        }
      });
      label_status.label_changed.connect((str) => {
        if(str != "") {
          User.instance.status_message = str;
        }
      });

#if DEBUG
      key_press_event.connect((source, key) => {
        if(key.keyval == Gdk.Key.F5) {
          init_theme();
          Logger.log(LogLevel.INFO, "Theme refreshed");
          return true;
        }
        return false;
      });
#endif
    }

    private void init_save_session_hooks() {
      contact_added.connect(             () => {save_session();});
      contact_removed.connect(           () => {save_session();});
      groupchat_added.connect(           () => {save_session();});
      groupchat_removed.connect(         () => {save_session();});
      label_name.label_changed.connect(  () => {save_session();});
      label_status.label_changed.connect(() => {save_session();});
    }

    // Restore friends from datafile
    private void init_contacts() {
      GLib.HashTable<int, Contact> contacts = session.get_contact_list();
      contacts.foreach((key, val) => {
        Logger.log(LogLevel.INFO, "Retrieved contact %s from savefile.".printf(Tools.bin_to_hexstring(val.public_key)));
        contact_added(val);
      });
    }

    private void init_user() {
      User.instance.name = session.get_self_name();
      User.instance.status_message = session.get_self_status_message();

      label_name.label.label = User.instance.name;
      label_name.label.tooltip_text = User.instance.name;

      label_status.label.label = User.instance.status_message;
      label_status.label.tooltip_text = User.instance.status_message;

      User.instance.notify["name"].connect(() => {
        if( session.set_name(User.instance.name) ) {
          label_name.label.label = User.instance.name;
          label_name.label.tooltip_text = User.instance.name;
        } else {
          Logger.log(LogLevel.ERROR, "Could not change user name!");
        }
      });
      User.instance.notify["status-message"].connect(() => {
        if( session.set_status_message(User.instance.status_message) ) {
          label_status.label.label = User.instance.status_message;
          label_status.label.tooltip_text = User.instance.status_message;
        } else {
          Logger.log(LogLevel.ERROR, "Could not change user statusmessage!");
        }
      });
    }

    private bool on_treeview_button_release (Gdk.EventButton event) {
      if(event.button == Gdk.BUTTON_SECONDARY) {
        GLib.Object o = contact_list_tree_view.get_selected_entry();
        Gtk.Menu menu = null;
        if(o is Contact) {
          menu = UITools.show_contact_context_menu(this, (Contact)o);
        } else if(o is GroupChat) {
          menu = UITools.show_groupchat_context_menu(this, (GroupChat)o);
        } else {
          // empty treeview clicked
          return false;
        }
        menu.show_all();
        menu.attach_to_widget(this, null);
        menu.hide.connect(() => {menu.detach();});
        menu.popup(null, null, null, 0, 0);
        return false;
      }
      return false;
    }

    private void set_title_from_status(UserStatus status) {
      this.our_title = "Venom (%s)".printf(status.to_string());
      string notify = "";
      if (this.get_urgency_hint()) {
        notify = "* ";
      }
      set_title(notify + this.our_title);
    }

    private void combobox_status_changed() {
      Gtk.TreeModel m = combobox_status.get_model() as Gtk.TreeModel;
      Gtk.TreeIter iter;
      combobox_status.get_active_iter(out iter);
      GLib.Value value_filter_function;
      m.get_value(iter, 1, out value_filter_function);
      ContactFilter f = value_filter_function as ContactFilter;
      Gtk.TreeModelFilter old_filter = contact_list_tree_view.get_model() as Gtk.TreeModelFilter;
      Gtk.TreeModelFilter new_filter = new Gtk.TreeModelFilter(old_filter.get_model(), null);
      new_filter.set_visible_func(f.filter_func);
      contact_list_tree_view.set_model(new_filter);
    }

    private void set_userstatus(UserStatus status) {
      if(user_status == status)
        return;
      if(user_status == UserStatus.OFFLINE) {
        session.start();
        image_status.hide();
        spinner_status.show();
        spinner_status.start();
      }
      session.set_user_status(status);

      if(status == UserStatus.OFFLINE) {
        session.stop();
        image_status.show();
        spinner_status.hide();
        spinner_status.stop();
      }

      user_status = status;
    }

    private void copy_id_to_clipboard() {
      string id_string = Tools.bin_to_hexstring(session.get_address());
      Gdk.Display display = get_display();
      Gtk.Clipboard.get_for_display(display, Gdk.SELECTION_CLIPBOARD).set_text(id_string, -1);
      Gtk.Clipboard.get_for_display(display, Gdk.SELECTION_PRIMARY).set_text(id_string, -1);
      Logger.log(LogLevel.INFO, "Copied Tox ID to clipboard");
    }

    private void edit_user_information() {
      UserInfoWindow w = new UserInfoWindow();

      w.application = application;
      w.user_name = User.instance.name;
      w.max_name_length = Tox.MAX_NAME_LENGTH;
      w.user_status = label_status.label.label;
      w.max_status_length = Tox.MAX_STATUSMESSAGE_LENGTH;
      w.user_image = image_userimage.get_pixbuf();
      w.user_id = Tools.bin_to_hexstring(session.get_address());

      w.set_modal(true);
      w.set_transient_for(this);
      int response = w.run();

      if(response == Gtk.ResponseType.APPLY) {
        //TODO once possible in core
        image_userimage.set_from_pixbuf(w.user_image);

        User.instance.name = w.user_name;
        User.instance.status_message = w.user_status;
      }
      w.destroy();
    }

    private void user_button_menu_position_function(Gtk.Menu menu, out int x, out int y, out bool push_in) {
      button_user.get_event_window().get_origin(out x, out y);
      Gtk.Allocation allocation;
      button_user.get_allocation(out allocation);
      y += allocation.height;
      push_in = true;
    }

    public unowned GLib.HashTable<int, GroupChat> get_groupchats() {
      return session.get_groupchats();
    }

    private void on_outgoing_message(Message message) {
      session.on_own_message(message.to, message.message);
      session.send_message(message.to.friend_id, message.message);
    }

    private void on_outgoing_action(ActionMessage action) {
      session.on_own_action(action.to, action.message);
      session.send_action(action.to.friend_id, action.message);
    }

    private void on_outgoing_group_message(GroupMessage message) {
      session.group_message_send(message.to.group_id, message.message);
    }
    private void on_outgoing_group_action(GroupActionMessage action) {
      session.group_action_send(action.to.group_id, action.message);
    }

    private void on_outgoing_file(FileTransfer ft) {
      Logger.log(LogLevel.INFO, "sending file %s to %s\n".printf(ft.name,ft.friend.name));
      uint8 filenumber = session.send_file_request(ft.friend.friend_id,ft.file_size,ft.name);
      if(filenumber != -1) {
        ft.filenumber = filenumber;
        GLib.HashTable<uint8, FileTransfer> transfers = session.get_contact_list()[ft.friend.friend_id].get_filetransfers();
        transfers[filenumber] = ft;
      } else {
        Logger.log(LogLevel.ERROR, "failed to send file %s to %s".printf(ft.name, ft.friend.name));
        ft.status = FileTransferStatus.SENDING_FAILED;
      }
    }

    public void set_urgency (string? sound = null) {
      if(!is_active && Settings.instance.enable_urgency_notification) {
        this.set_urgency_hint(true);
<<<<<<< HEAD
        this.set_title(_("* %s").printf(this.our_title));
        if(sound != null) {
          AVManager.instance.play_sound(sound);
        }
=======
        this.set_title("* %s".printf(this.our_title));
>>>>>>> 88c77aa7
      }
    }

    private bool on_treeview_key_pressed (Gtk.Widget source, Gdk.EventKey key) {
      if(key.keyval == Gdk.Key.Delete) {
        IContact c = contact_list_tree_view.get_selected_entry();
        if(c is Contact) {
          remove_contact(c as Contact);
          return true;
        } else if(c is GroupChat) {
          remove_groupchat(c as GroupChat);
          return true;
        }
      }
      return false;
    }

    // Session Signal callbacks
    private void on_friendrequest(Contact c, string message) {
      string public_key_string = Tools.bin_to_hexstring(c.public_key);
      Logger.log(LogLevel.INFO, "[fr] " + public_key_string + ":" + message);

      Gtk.MessageDialog message_dialog = new Gtk.MessageDialog (this,
                                  Gtk.DialogFlags.MODAL,
                                  Gtk.MessageType.QUESTION,
                                  Gtk.ButtonsType.NONE,
                                  _("New friend request from '%s'.\nDo you want to accept?"), public_key_string);
      message_dialog.add_buttons(_("_Cancel"), Gtk.ResponseType.CANCEL, _("_Accept"), Gtk.ResponseType.ACCEPT, null);
      message_dialog.secondary_text = message;
          int response = message_dialog.run();
          message_dialog.destroy();
      if(response != Gtk.ResponseType.ACCEPT)
        return;

      int friend_add_error = session.add_friend_norequest(c);
      if(friend_add_error < 0) {
        Logger.log(LogLevel.ERROR, "Friend could not be added.");
        return;
      }
      Logger.log(LogLevel.INFO, "Added new friend #%i".printf(c.friend_id));
      contact_added(c);
    }
    private void on_typing_change(Contact c, bool is_typing) {
      if(Settings.instance.show_typing_status) {
        ConversationWidget w = open_conversation_with(c);
        w.on_typing_changed(is_typing);
      }
    }
    private void on_friendmessage(Contact c, string message) {
      Logger.log(LogLevel.DEBUG, "<%s> %s:%s".printf(new DateTime.now_local().format("%F"), c.name != null ? c.name : "<%i>".printf(c.friend_id), message));

      ConversationWidget w = open_conversation_with(c);
      incoming_message(new Message.incoming(c, message));
      if(notebook_conversations.get_current_page() != notebook_conversations.page_num(w)) {
        c.unread_messages++;
        contact_list_tree_view.update_entry(c);
      }
      this.set_urgency(Path.build_filename("file://" + ResourceFactory.instance.sounds_directory, "new-message.wav"));
    }
    private void on_action(Contact c, string action) {
      Logger.log(LogLevel.DEBUG, "[ac] %i:%s".printf(c.friend_id, action));
      ConversationWidget w = open_conversation_with(c);
      incoming_action(new ActionMessage.incoming(c, action));
      if(notebook_conversations.get_current_page() != notebook_conversations.page_num(w)) {
        c.unread_messages++;
        contact_list_tree_view.update_entry(c);
      }
      this.set_urgency(Path.build_filename("file://" + ResourceFactory.instance.sounds_directory, "new-message.wav"));
    }
    private void on_namechange(Contact c, string? old_name) {
      Logger.log(LogLevel.INFO, old_name + " changed name to " + c.name);
      contact_changed(c);
    }
    private void on_statusmessage(Contact c, string? old_status) {
      Logger.log(LogLevel.INFO, c.name + " changed status to " + c.status_message);
      contact_changed(c);
    }
    private void on_userstatus(Contact c, uint8 old_status) {
      Logger.log(LogLevel.INFO, "[us] %s:%i".printf(c.name, c.user_status));
      contact_changed(c);
    }
    private void on_read_receipt(Contact c, uint32 receipt) {
      Logger.log(LogLevel.INFO, "[rr] %s:%u".printf(c.name, receipt));
    }
    private void on_connectionstatus(Contact c) {
      Logger.log(LogLevel.INFO, "%s is now %s.".printf(c.name, c.online ? "online" : "offline"));
      contact_changed(c);
    }

    private void on_ownconnectionstatus(bool status) {
      Logger.log(LogLevel.INFO, "Connection to DHT " + (status ? "established" : "lost"));
      if(status) {
        image_status.set_tooltip_text(_("Connected to the network"));
        session.set_user_status(user_status);
        AVManager.instance.play_sound(Path.build_filename("file://" + ResourceFactory.instance.sounds_directory, "log-in.wav"));
      } else {
        image_status.set_tooltip_text(_("Disconnected from the network"));
        on_ownuserstatus(UserStatus.OFFLINE);
        AVManager.instance.play_sound(Path.build_filename("file://" + ResourceFactory.instance.sounds_directory, "log-out.wav"));
      }
      image_status.show();
      spinner_status.hide();
      spinner_status.stop();
    }

    private void on_ownuserstatus(UserStatus status) {
      //TODO clean up, decide what to do with deprecated GtkImageItems
      if(!session.connected || status == UserStatus.OFFLINE) {
        image_status.set_from_pixbuf(ResourceFactory.instance.offline);
        (menuitem_status.image as Gtk.Image).set_from_pixbuf(ResourceFactory.instance.offline);
        set_title_from_status(UserStatus.OFFLINE);
        return;
      }
      set_title_from_status(status);

     switch(status) {
      case UserStatus.ONLINE:
        image_status.set_from_pixbuf(ResourceFactory.instance.online);
        (menuitem_status.image as Gtk.Image).set_from_pixbuf(ResourceFactory.instance.online);
        break;
      case UserStatus.AWAY:
        image_status.set_from_pixbuf(ResourceFactory.instance.away);
        (menuitem_status.image as Gtk.Image).set_from_pixbuf(ResourceFactory.instance.away);
        break;
      case UserStatus.BUSY:
        image_status.set_from_pixbuf(ResourceFactory.instance.busy);
        (menuitem_status.image as Gtk.Image).set_from_pixbuf(ResourceFactory.instance.busy);
        break;
     }
    }

    private void on_group_invite(Contact c, GroupChat g) {
      Logger.log(LogLevel.INFO, "Group invite from %s with public key %s".printf(c.name, Tools.bin_to_hexstring(g.public_key)));
      this.set_urgency(Path.build_filename("file://" + ResourceFactory.instance.sounds_directory, "new-message.wav"));
      Gtk.MessageDialog message_dialog = new Gtk.MessageDialog (this,
                                  Gtk.DialogFlags.MODAL,
                                  Gtk.MessageType.QUESTION,
                                  Gtk.ButtonsType.NONE,
                                  _("'%s' has invited you to a groupchat, do you want to accept?"),
                                    (c.name != null && c.name != "") ? c.name : Tools.bin_to_hexstring(c.public_key));
      message_dialog.add_buttons("_Cancel", Gtk.ResponseType.CANCEL, "_Accept", Gtk.ResponseType.ACCEPT, null);

      int response = message_dialog.run();
      message_dialog.destroy();
      if(response != Gtk.ResponseType.ACCEPT)
        return;

      bool ret = session.join_groupchat(c, g);
      if(ret == false) {
        Logger.log(LogLevel.ERROR, "Could not join groupchat.");
        return;
      }
      Logger.log(LogLevel.INFO, "Joined Groupchat #%i".printf(g.group_id));
      groupchat_added(g);
    }

    private void on_group_message(GroupChat g, int friendgroupnumber, string message) {
      string from_name = session.group_peername(g, friendgroupnumber);
      Logger.log(LogLevel.DEBUG, "[gm] %s [%i]@%i: %s".printf(from_name, friendgroupnumber, g.group_id, message));

      GroupConversationWidget w = open_group_conversation_with(g);

      //FIXME remove this workaround as soon as the problem gets fixed in the core
      /** BEGIN **/
      GroupChatContact gcc = g.peers.get(friendgroupnumber);
      if(gcc == null) {
        Logger.log(LogLevel.ERROR, "Group message from unknown contact #%i [%i]".printf(friendgroupnumber, g.group_id));
        gcc = new GroupChatContact(friendgroupnumber);
        g.peers.set(friendgroupnumber, gcc);
        on_group_peer_changed(g, friendgroupnumber, Tox.ChatChange.PEER_ADD);
      }
      /** END **/
      if(notebook_conversations.get_current_page() != notebook_conversations.page_num(w)) {
        g.unread_messages++;
        contact_list_tree_view.update_entry(g);
      }
      GroupMessage group_message = new GroupMessage.incoming(g, gcc, message);
      // only set urgency in groupchat if the message contains our name
      if(User.instance.name in message) {
        this.set_urgency(Path.build_filename("file://" + ResourceFactory.instance.sounds_directory, "new-message.wav"));
        group_message.important = true;
      }
      incoming_group_message(group_message);
    }

    private void on_group_action(GroupChat g, int friendgroupnumber, string message) {
      string from_name = session.group_peername(g, friendgroupnumber);
      Logger.log(LogLevel.DEBUG, "[ga] %s [%i]@%i: %s".printf(from_name, friendgroupnumber, g.group_id, message));

      GroupConversationWidget w = open_group_conversation_with(g);

      //FIXME remove this workaround as soon as the problem gets fixed in the core
      /** BEGIN **/
      GroupChatContact gcc = g.peers.get(friendgroupnumber);
      if(gcc == null) {
        Logger.log(LogLevel.ERROR, "Group action from unknown contact #%i [%i]".printf(friendgroupnumber, g.group_id));
        gcc = new GroupChatContact(friendgroupnumber);
        g.peers.set(friendgroupnumber, gcc);
        on_group_peer_changed(g, friendgroupnumber, Tox.ChatChange.PEER_ADD);
      }
      /** END **/

      if(notebook_conversations.get_current_page() != notebook_conversations.page_num(w)) {
        g.unread_messages++;
        contact_list_tree_view.update_entry(g);
      }
      GroupActionMessage group_message = new GroupActionMessage.incoming(g, gcc, message);
      // only set urgency in groupchat if the message contains our name
      if(User.instance.name in message) {
        this.set_urgency(Path.build_filename("file://" + ResourceFactory.instance.sounds_directory, "new-message.wav"));
        group_message.important = true;
      }
      incoming_group_action(group_message);
    }

    private void on_group_peer_changed(GroupChat g, int peernumber, Tox.ChatChange change) {
      GroupConversationWidget w = open_group_conversation_with(g);
      w.update_contact(peernumber, change);
      groupchat_changed(g);
    }

    private void on_av_invite(Contact c) {
      this.set_urgency(Path.build_filename("file://" + ResourceFactory.instance.sounds_directory, (c.video ? "incoming-video-call.wav" : "incoming-call")));
      if(c.auto_video && c.video || c.auto_audio && !c.video) {
        //Auto accept
        session.answer_call(c);
        return;
      }
      Gtk.MessageDialog message_dialog = new Gtk.MessageDialog (this,
                                  Gtk.DialogFlags.MODAL,
                                  Gtk.MessageType.QUESTION,
                                  Gtk.ButtonsType.NONE,
                                  "");
      message_dialog.set_markup("'%s' is calling (%s) ...".printf(c.get_name_string(), c.video ? "Video call" : "Audio only"));
      message_dialog.add_buttons("_Cancel", Gtk.ResponseType.CANCEL, "_Accept", Gtk.ResponseType.ACCEPT, null);
      //close message dialog when callstate changes (timeout, cancel, ...)
      c.notify["call-state"].connect(() => {
        message_dialog.destroy();
      });

      int response = message_dialog.run();
      message_dialog.destroy();

      if(c.call_state != CallState.CALLING) {
        //when remote cancels the request
        Logger.log(LogLevel.DEBUG, "call with %s already canceled".printf(c.name));
        return;
      }

      if(response == Gtk.ResponseType.ACCEPT) {
        session.answer_call(c);
      } else {
        session.reject_call(c);
      }
    }

    private void on_start_audio_call(Contact c) {
      session.start_audio_call(c);
    }

    private void on_start_video_call(Contact c) {
      session.start_video_call(c);
    }

    private void on_stop_audio_call(Contact c) {
      Logger.log(LogLevel.DEBUG, "on_stop_audio_call");
      switch(c.call_state) {
        case CallState.RINGING:
          Logger.log(LogLevel.DEBUG, "cancelling call with %s".printf(c.name));
          session.cancel_call(c);
          break;
        case CallState.CALLING:
          Logger.log(LogLevel.DEBUG, "rejecting call from %s".printf(c.name));
          session.reject_call(c);
          break;
        case CallState.STARTED:
          Logger.log(LogLevel.DEBUG, "hanging up on %s".printf(c.name));
          session.hangup_call(c);
          break;
        case CallState.ENDED:
          Logger.log(LogLevel.DEBUG, "call with %s already ended".printf(c.name));
          break;
        default:
          assert_not_reached();
      }
    }

    private void on_stop_video_call(Contact c) {
      //TODO
    }

    private void on_file_sendrequest(int friendnumber, uint8 filenumber, uint64 filesize,string filename) {
      Logger.log(LogLevel.INFO, "received file send request friend: %i filenumber: %i filename: %s ".printf(friendnumber, filenumber, filename));
      Contact contact = session.get_contact_list()[friendnumber];
      FileTransfer ft;
      if((filename.has_suffix(".png") || filename.has_suffix(".jpg") || filename.has_suffix(".jpeg")) && filesize <= 0x100000) {
        ft = new FileTransfer.recvdata(contact, filename, filesize);
      } else {
        ft = new FileTransfer(contact, FileTransferDirection.INCOMING, filesize, filename, null);
      }

      ft.filenumber = filenumber;
      GLib.HashTable<uint8,FileTransfer> transfers = session.get_contact_list()[friendnumber].get_filetransfers();
      transfers[filenumber] = ft;
      ConversationWidget w = conversation_widgets[friendnumber];
      w.on_incoming_filetransfer(ft);

      if(!ft.isfile) {
        session.accept_file(friendnumber, filenumber);
        ft.status = FileTransferStatus.IN_PROGRESS;
      }

      this.set_urgency(Path.build_filename("file://" + ResourceFactory.instance.sounds_directory, "transfer-pending.wav"));
    }

    private void send_file(int friendnumber, uint8 filenumber) {
      int chunk_size =  session.get_recommended_data_size(friendnumber);
      FileTransfer ft = session.get_contact_list()[friendnumber].get_filetransfers()[filenumber];
      ft.status = FileTransferStatus.IN_PROGRESS;
      if(ft == null) {
        Logger.log(LogLevel.ERROR, "Trying to send unknown file");
        return;
      }

      GLib.FileInputStream file_stream = null;
      File file = null;

      if(ft.isfile) {
        file = File.new_for_path(ft.path);
      }

      try {
        uint64 file_size;

        if(ft.isfile) {
          file_stream = file.read();
          var file_info = file.query_info ("*", FileQueryInfoFlags.NONE);
          file_size = file_info.get_size();
        } else {
          file_size = ft.file_size;
        }

        uint64 remaining_bytes_to_send = file_size - ft.bytes_processed;
        uint8[] bytes = new uint8[chunk_size];
        bool read_more = true;
        while ( remaining_bytes_to_send > 0 ) {
          if(ft.status == FileTransferStatus.SENDING_FAILED || ft.status == FileTransferStatus.CANCELED
             || ft.status == FileTransferStatus.SENDING_BROKEN) {
            return;
          }
          if(ft.status == FileTransferStatus.PAUSED) {
            Thread.usleep(1000);
            continue;
          }

          if(remaining_bytes_to_send < chunk_size) {
            chunk_size = (int) remaining_bytes_to_send;
            bytes = new uint8[chunk_size];
          }
          if(read_more) {
            if(ft.isfile) {
              size_t res = file_stream.read(bytes);
              if(res != chunk_size) {
                Logger.log(LogLevel.ERROR, "Read incorrect number of bytes from file");
              }
            } else {
              Memory.copy(bytes, (uint8*)ft.data + ft.bytes_processed, chunk_size);
            }
          }
          int res = session.send_file_data(friendnumber,filenumber,bytes);
          if(res != -1) {
            remaining_bytes_to_send -= chunk_size;
            ft.bytes_processed += chunk_size;
            read_more = true;
          } else {
            read_more = false;
            Thread.usleep(1000);
          }
        }
        session.send_filetransfer_end(friendnumber,filenumber);
        ft.status = FileTransferStatus.DONE;
      } catch(IOError e) {
        Logger.log(LogLevel.ERROR, "I/O error while trying to read file: " + e.message);
      } catch(Error e) {
        Logger.log(LogLevel.ERROR, "Unknown error while trying to read file: " + e.message);
      } finally {
        try {
          if(file_stream != null)
            file_stream.close();
        } catch(IOError e) {
          Logger.log(LogLevel.ERROR, "I/O error while trying to close file stream: " + e.message);
        }
      }
      Logger.log(LogLevel.INFO, "Ended file transfer for %s to %s".printf(ft.name, (session.get_contact_list()[friendnumber]).name));
    }

    private void on_file_control_request(int friendnumber,uint8 filenumber,uint8 receive_send,uint8 status, uint8[] data) {
      FileTransfer ft = session.get_contact_list()[friendnumber].get_filetransfers()[filenumber];
      if(ft == null)
        return;
      if(status == Tox.FileControlStatus.ACCEPT && receive_send == 1) {
        Logger.log(LogLevel.INFO, "Contact accepted file sending request");
        new Thread<bool>(null, () => {
            send_file(friendnumber,filenumber);return true;
        });
      }

      if(status == Tox.FileControlStatus.ACCEPT && receive_send == 0) {
        ft.status = FileTransferStatus.IN_PROGRESS;
      }

      if(status == Tox.FileControlStatus.KILL && receive_send == 1) {
        if(ft.status == FileTransferStatus.PENDING) {
          ft.status = FileTransferStatus.REJECTED;
        } else if(ft.direction == FileTransferDirection.OUTGOING) {
          ft.status = FileTransferStatus.SENDING_FAILED;
        } else if(ft.direction == FileTransferDirection.INCOMING) {
          ft.status = FileTransferStatus.RECEIVING_FAILED;
        }
        Logger.log(LogLevel.INFO, "File transfer was rejected for file number %u".printf(filenumber));
      }
      if(status == Tox.FileControlStatus.FINISHED && receive_send == 0) {
        ft.status = FileTransferStatus.DONE;
        Logger.log(LogLevel.INFO, "File transfer finished for file number %u".printf(filenumber));
      }

      if(status == Tox.FileControlStatus.RESUME_BROKEN && receive_send == 1) {
        ft.bytes_processed = ((uint64[])data)[0];
        ft.status = FileTransferStatus.IN_PROGRESS;
        session.accept_file_resume(friendnumber, filenumber);
        new Thread<bool>(null, () => {
            send_file(friendnumber,filenumber);return true;
        });
      }
    }

    private void on_file_data(int friendnumber,uint8 filenumber,uint8[] data) {
      FileTransfer ft = session.get_contact_list()[friendnumber].get_filetransfers()[filenumber];
      if(ft == null) {
        session.reject_file(friendnumber,filenumber);
        return;
      }

      if(ft.isfile) {
        string path = ft.path;
        File file = File.new_for_path(path);
        try{
          if(!file.query_exists())
            file.create(FileCreateFlags.NONE);
          FileOutputStream fos = file.append_to(FileCreateFlags.NONE);
          size_t bytes_written;
          fos.write_all(data,out bytes_written);
          ft.bytes_processed += bytes_written;
          fos.close();
        } catch (Error e){
          Logger.log(LogLevel.ERROR, "Error while trying to write data to file");
          ft.status = FileTransferStatus.RECEIVING_FAILED;
        }
      } else {
        ByteArray buffer = new ByteArray.take(ft.data);
        buffer.append(data);
        ft.data = buffer.data;
        ft.bytes_processed += data.length;
      }

    }

    private ConversationWidget? open_conversation_with(Contact c) {
      ConversationWidget w = conversation_widgets[c.friend_id];
      if(w == null) {
        w = new ConversationWidget(c);
        w.load_history(session.load_history_for_contact(c));
        incoming_message.connect(w.on_incoming_message);
        incoming_action.connect(w.on_incoming_message);
        w.new_outgoing_message.connect(on_outgoing_message);
        w.new_outgoing_action.connect(on_outgoing_action);
        w.new_outgoing_file.connect(on_outgoing_file);
        w.start_audio_call.connect(on_start_audio_call);
        w.stop_audio_call.connect(on_stop_audio_call);
        w.start_video_call.connect(on_start_video_call);
        w.stop_video_call.connect(on_stop_video_call);
        w.typing_status.connect( (is_typing) => {
          if(Settings.instance.send_typing_status) {
            session.set_user_is_typing(c.friend_id, is_typing);
          }
        });
        w.filetransfer_accepted.connect ( (ft) => {
          session.accept_file(ft.friend.friend_id,ft.filenumber);
        });
        w.filetransfer_rejected.connect ( (ft) => {
          session.reject_file(ft.friend.friend_id,ft.filenumber);
        });
        w.contact_changed.connect((contact) => {contact_changed(contact);});
        conversation_widgets[c.friend_id] = w;
        notebook_conversations.append_page(w, null);
      }
      w.show_all();
      return w;
    }
    private GroupConversationWidget? open_group_conversation_with(GroupChat g) {
      GroupConversationWidget w = group_conversation_widgets[g.group_id];
      if(w == null) {
        w = new GroupConversationWidget(g);
        incoming_group_message.connect(w.on_incoming_message);
        incoming_group_action.connect(w.on_incoming_message);
        w.new_outgoing_message.connect(on_outgoing_group_message);
        w.new_outgoing_action.connect(on_outgoing_group_action);
        w.groupchat_changed.connect((groupchat) => {groupchat_changed(groupchat);});
        group_conversation_widgets[g.group_id] = w;
        notebook_conversations.append_page(w, null);
      }
      w.show_all();
      return w;
    }

    // Contact doubleclicked in treeview
    private void on_entry_activated(IContact ic) {
      Gtk.Widget conversation_widget = null;
      if(ic is Contact) {
        Contact c = ic as Contact;
        conversation_widget = open_conversation_with(c);

        if(c.unread_messages != 0) {
          c.unread_messages = 0;
          contact_list_tree_view.update_entry(c);
        }
      } else if(ic is GroupChat) {
        GroupChat g = ic as GroupChat;
        conversation_widget = open_group_conversation_with(g);

        if(g.unread_messages != 0) {
          g.unread_messages = 0;
          contact_list_tree_view.update_entry(g);
        }
      } else {
        GLib.assert_not_reached();
      }
      int current_page = notebook_conversations.page_num(conversation_widget);
      notebook_conversations.set_current_page(current_page);
      if(notebook_conversations.visible == false) {
        notebook_conversations.visible = true;
        resize(Settings.instance.window_width, Settings.instance.window_height);
      }
    }

    public void remove_contact(Contact c) {
      if(c == null)
        return;
      string name;
      if(c.name != null && c.name != "") {
        name = c.name;
      } else {
        name = Tools.bin_to_hexstring(c.public_key);
      }
      Gtk.MessageDialog message_dialog = new Gtk.MessageDialog (this,
                                  Gtk.DialogFlags.MODAL,
                                  Gtk.MessageType.WARNING,
                                  Gtk.ButtonsType.NONE,
                                  _("Are you sure you want to remove '%s' from your contact list?"), name);
      message_dialog.add_buttons("_Cancel", Gtk.ResponseType.CANCEL, "_Delete", Gtk.ResponseType.OK, null);
      int response = message_dialog.run();
      message_dialog.destroy();
      if(response != Gtk.ResponseType.OK)
        return;

      if(!session.del_friend(c)) {
        Logger.log(LogLevel.ERROR, "Could not remove " + name);
        return;
      }
      contact_removed(c);
    }

    public void invite_to_groupchat(Contact c, int groupchat_number = -1) {
      GroupChat g = null;
      if(groupchat_number < 0) {
        g = session.add_groupchat();
        if(g == null) {
          Logger.log(LogLevel.ERROR, "Could not create a new groupchat.");
          return;
        }
        groupchat_added(g);
      } else {
        g = get_groupchats().get(groupchat_number);
      }
      session.invite_friend(c, g);
    }

    public void remove_groupchat(GroupChat g) {
      if(g == null)
        return;
      string name = "groupchat #%i".printf(g.group_id);
      Gtk.MessageDialog message_dialog = new Gtk.MessageDialog (this,
                                  Gtk.DialogFlags.MODAL,
                                  Gtk.MessageType.WARNING,
                                  Gtk.ButtonsType.NONE,
                                  _("Are you sure you want to remove '%s' from your contact list?"), name);
      message_dialog.add_buttons("_Cancel", Gtk.ResponseType.CANCEL, "_Delete", Gtk.ResponseType.OK, null);
      int response = message_dialog.run();
      message_dialog.destroy();
      if(response != Gtk.ResponseType.OK)
        return;

      if(!session.del_groupchat(g)) {
        Logger.log(LogLevel.ERROR, "Could not remove " + name);
        return;
      }
      groupchat_removed(g);
    }

    private bool add_contact_real(string contact_id_string, string contact_message = "", string contact_alias = "") {
      string stripped_id = Tools.remove_whitespace(contact_id_string);
      string alias = contact_alias;

      // Try to resolve the tox id from an address if the size does not match
      if(stripped_id.length != Tox.FRIEND_ADDRESS_SIZE * 2) {
        if (ToxDns.tox_uri_regex != null && ToxDns.tox_uri_regex.match(stripped_id)) {
          ToxDns dns_resolver = new ToxDns();
          dns_resolver.default_host = Settings.instance.default_host;
          string resolved_id = dns_resolver.resolve_id(stripped_id, open_get_pin_dialog);
          if(alias == "") {
            alias = dns_resolver.authority_user;
          }
          if(resolved_id != null) {
            stripped_id = resolved_id;
          } else {
            Logger.log(LogLevel.ERROR, "Could not resolve ID from DNS record");
            UITools.show_error_dialog(_("Resolving ID failed"), _("Could not resolve ID from DNS record\n"), this);
            return false;
          }
        }
      }

      uint8[] contact_id = Tools.hexstring_to_bin(stripped_id);
      // add friend
      if(contact_id == null || contact_id.length != Tox.FRIEND_ADDRESS_SIZE) {
        Logger.log(LogLevel.INFO, "Could not add friend: Invalid ID");
        UITools.show_error_dialog(_("Adding Friend failed"), _("Could not add friend: Invalid ID\n"), this);
        return false;
      }
      Contact c = new Contact(contact_id);
      Logger.log(LogLevel.INFO, "setting alias: " + alias);
      if(alias != "") {
        c.alias = alias;
      }
      Tox.FriendAddError ret = session.add_friend(c, contact_message);
      if(ret < 0) {
        Logger.log(LogLevel.ERROR, "Could not add friend: %s.".printf(Tools.friend_add_error_to_string(ret)));
        UITools.show_error_dialog(_("Adding Friend failed"), _("Could not add friend: %s.\n").printf(Tools.friend_add_error_to_string(ret)), this);
        return false;
      }

      session.save_extended_contact_data(c);
      Logger.log(LogLevel.INFO, "Friend request successfully sent. Friend added as %i.".printf((int)ret));
      contact_added(c);
      return true;
    }

    private string? open_get_pin_dialog(string? username) {
      string pin = "";
      PinDialog dialog = new PinDialog( username );
      dialog.transient_for = this;
      dialog.modal = true;
      dialog.show_all();

      int result = dialog.run();
      if(result == Gtk.ResponseType.OK) {
        pin = dialog.pin;
      }
      dialog.destroy();
      return pin;
    }

    public void add_contact(string? contact_id = null, string? contact_message = null) {
      AddContactDialog dialog = new AddContactDialog();
      if(contact_id != null) {
        dialog.id = contact_id;
      }
      if(contact_message != null) {
        dialog.message = contact_message;
      }
      dialog.set_transient_for(this);

      string contact_id_string = "";
      string contact_alias = "";
      string contact_message_string = "";
      int response = Gtk.ResponseType.CANCEL;
      do {
        response = dialog.run();
        contact_id_string = dialog.id;
        contact_alias = dialog.contact_alias;
        contact_message_string = dialog.message;
      } while(response == Gtk.ResponseType.OK && !add_contact_real(contact_id_string, contact_message_string, contact_alias));

      dialog.destroy();
    }

    public void button_group_chat_clicked(Gtk.Button source) {
      GroupChat g = session.add_groupchat();
      if(g == null) {
        Logger.log(LogLevel.ERROR, "Could not create a new groupchat.");
        return;
      }
      groupchat_added(g);
    }
  }
}<|MERGE_RESOLUTION|>--- conflicted
+++ resolved
@@ -99,7 +99,6 @@
     public void cleanup() {
       if(cleaned_up)
         return;
-
       Logger.log(LogLevel.DEBUG, "Ending session...");
       // Stop background thread
       session.stop();
@@ -637,14 +636,10 @@
     public void set_urgency (string? sound = null) {
       if(!is_active && Settings.instance.enable_urgency_notification) {
         this.set_urgency_hint(true);
-<<<<<<< HEAD
-        this.set_title(_("* %s").printf(this.our_title));
+        this.set_title("* %s".printf(this.our_title));
         if(sound != null) {
           AVManager.instance.play_sound(sound);
         }
-=======
-        this.set_title("* %s".printf(this.our_title));
->>>>>>> 88c77aa7
       }
     }
 
