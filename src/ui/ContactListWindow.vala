--- conflicted
+++ resolved
@@ -618,55 +618,11 @@
     private void on_file_sendrequest(int friendnumber, uint8 filenumber, uint64 filesize,string filename) {
       stdout.printf ("received file send request friend: %i filenumber: %i filename: %s \n",friendnumber,filenumber,filename );
       Contact contact = session.get_contact_list()[friendnumber];
-<<<<<<< HEAD
       FileTransfer ft = new FileTransfer(contact, FileTransferDirection.INCOMING, filesize, filename, null); 
       Gee.Map<uint8,FileTransfer> transfers = session.get_filetransfers();
       transfers[filenumber] = ft;
       ConversationWidget w = conversation_widgets[friendnumber];
       w.on_incoming_filetransfer(ft);
-=======
-      FileTransfer ft = new FileTransfer(contact, FileTransferDirection.INCOMING, filesize, filename, null);
-      Gee.Map<uint8,FileTransfer> transfers = session.get_filetransfers();
-      transfers[filenumber] = ft;
-
-      Gtk.MessageDialog messagedialog = new Gtk.MessageDialog (this,
-                                  Gtk.DialogFlags.MODAL,
-                                  Gtk.MessageType.QUESTION,
-                                  Gtk.ButtonsType.YES_NO,
-                                  "%s is sending a file %s, do you want to accept?".printf(contact.name, filename));
-
-      int response = messagedialog.run();
-      messagedialog.destroy();
-      if(response == Gtk.ResponseType.YES) {
-        Gtk.FileChooserDialog file_selection_dialog = new Gtk.FileChooserDialog("Save file",null,
-                                                                                Gtk.FileChooserAction.SAVE,
-                                                                                "Cancel", Gtk.ResponseType.CANCEL,
-                                                                                "Save", Gtk.ResponseType.ACCEPT);
-        file_selection_dialog.do_overwrite_confirmation = true;
-        file_selection_dialog.set_current_name(filename);
-        int res = file_selection_dialog.run();
-        if(res  == Gtk.ResponseType.ACCEPT) {
-          string path = file_selection_dialog.get_filename();
-          file_selection_dialog.destroy();
-          stdout.printf("Saving to: %s\n",path);
-          File file = File.new_for_path(path);
-          if(file.query_exists()){
-            try {
-              file.replace(null,false,FileCreateFlags.REPLACE_DESTINATION);
-            } catch(Error e) {
-              stderr.printf("Error while trying to create file: %s\n", e.message);
-            }
-          }
-          session.accept_file(friendnumber,filenumber);
-          ft.status = FileTransferStatus.IN_PROGRESS;
-          ft.path = path;
-          return;
-        }
-        file_selection_dialog.destroy();
-      }
-      session.reject_file(friendnumber,filenumber);
-      ft.status = FileTransferStatus.REJECTED;
->>>>>>> ce89cf30
     }
 
     private void send_file(int friendnumber, uint8 filenumber) {
@@ -716,7 +672,6 @@
       } catch(IOError e) {
         stderr.printf("I/O error while trying to read file: %s\n",e.message);
       } catch(Error e) {
-<<<<<<< HEAD
         stderr.printf("Unknown error while trying to read file: %s\n",e.message); 
       } finally {
         try{
@@ -725,9 +680,6 @@
         } catch(IOError e) {
           stderr.printf("I/O error while trying to close file stream: %s\n",e.message);
         }
-=======
-        stderr.printf("Unknown error while trying to read file: %s\n",e.message);
->>>>>>> ce89cf30
       }
       stdout.printf("Ended file transfer for %s to %s\n",ft.name, (session.get_contact_list()[friendnumber]).name );
     }
@@ -738,7 +690,6 @@
         return;
       if(status == Tox.FileControlStatus.ACCEPT && receive_send == 1) {
         stdout.printf("Contact accepted file sending request\n");
-<<<<<<< HEAD
         new Thread<bool>(null, () => {
             send_file(friendnumber,filenumber);return true;
         });
@@ -755,14 +706,6 @@
       }
       if(status == Tox.FileControlStatus.FINISHED && receive_send == 0) {
         ft.status = FileTransferStatus.DONE;
-=======
-        new Thread<bool>(null, () => { send_file(friendnumber,filenumber);return true;});
-      }
-      if(status == Tox.FileControlStatus.KILL && receive_send == 1) {
-        stderr.printf("File transfer was rejected for file number %u", filenumber);
-      }
-      if(status == Tox.FileControlStatus.FINISHED && receive_send == 0) {
->>>>>>> ce89cf30
         stderr.printf("File transfer finished for file number %u",filenumber);
       }
     }
@@ -785,12 +728,8 @@
         ft.bytes_processed += bytes_written;
         fos.close();
       } catch (Error e){
-<<<<<<< HEAD
         stderr.printf("Error while trying to write data to file\n");
         ft.status = FileTransferStatus.RECEIVING_FAILED;
-=======
-        stderr.printf("Error while trying to write data to file");
->>>>>>> ce89cf30
       }
     }
 
