--- conflicted
+++ resolved
@@ -637,12 +637,9 @@
       if(!is_active && Settings.instance.enable_urgency_notification) {
         this.set_urgency_hint(true);
         this.set_title("* %s".printf(this.our_title));
-<<<<<<< HEAD
-=======
         if(sound != null) {
           AVManager.instance.play_sound(sound);
         }
->>>>>>> fbb9474a
       }
     }
 
