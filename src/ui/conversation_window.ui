--- conflicted
+++ resolved
@@ -232,10 +232,7 @@
       <object class="GtkScrolledWindow" id="scrolled_window">
         <property name="visible">True</property>
         <property name="can_focus">True</property>
-<<<<<<< HEAD
         <property name="hscrollbar_policy">automatic</property>
-=======
->>>>>>> 827d1218
         <child>
           <placeholder/>
         </child>
