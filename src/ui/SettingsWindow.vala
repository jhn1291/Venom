--- conflicted
+++ resolved
@@ -20,131 +20,23 @@
  */
 
 namespace Venom {
-<<<<<<< HEAD
-  public class SettingsWindow : Gtk.Dialog {
-    private Gtk.CheckButton keep_history_checkbutton;
-    private Gtk.RadioButton history_keep_radio;
-    private Gtk.RadioButton history_delete_radio;
-    private Gtk.SpinButton  history_delete_spinbutton;
-    private Gtk.CheckButton send_typing_checkbutton;
-    private Gtk.CheckButton show_typing_checkbutton;
-    private Gtk.CheckButton urgency_notification_checkbutton;
-    private Gtk.ListStore filesize_prefix_liststore;
-    private Gtk.ComboBox filesize_prefix_combobox;
-    private Gtk.Entry default_host_entry;
-    private Gtk.CheckButton enable_tray_checkbutton;
-
-    public bool keep_history {
-      get { return keep_history_checkbutton.active; }
-      set { keep_history_checkbutton.active = value; }
-    }
-    public int delete_history_after {
-      get { return history_keep_radio.active ? -1 : (int) history_delete_spinbutton.value; }
-      set {
-        if( value < 0 ) {
-          history_keep_radio.active = true;
-        } else {
-          history_delete_radio.active = true;
-          history_delete_spinbutton.value = value;
-        }
-      }
-    }
-    public bool enable_tray {
-      get { return enable_tray_checkbutton.active; }
-      set { enable_tray_checkbutton.active = value; }
-    }
-    public bool send_typing {
-      get { return send_typing_checkbutton.active; }
-      set { send_typing_checkbutton.active = value; }
-    }
-    public bool show_typing {
-      get { return show_typing_checkbutton.active; }
-      set { show_typing_checkbutton.active = value; }
-    }
-    public bool urgency_notification {
-      get { return urgency_notification_checkbutton.active; }
-      set { urgency_notification_checkbutton.active = value; }
-    }
-
-    public bool dec_binary_prefix {
-      get { return filesize_prefix_combobox.active == 0; }
-      set { filesize_prefix_combobox.active = value ? 0 : 1; }
-    }
-
-    public string default_host {
-      get { return default_host_entry.text; }
-      set { default_host_entry.text = value; }
-    }
-
-    public SettingsWindow() {
-      this.title = "Settings";
-=======
   public class SettingsWindow : GLib.Object {
     private Gtk.Dialog dialog;
     public signal void destroy();
 
     public SettingsWindow( Gtk.Window parent ) {
->>>>>>> bcbe842a
       Gtk.Builder builder = new Gtk.Builder();
       try {
         builder.add_from_resource("/org/gtk/venom/settings_window.ui");
       } catch (GLib.Error e) {
         Logger.log(LogLevel.FATAL, "Loading conversation window failed: " + e.message);
       }
-<<<<<<< HEAD
-      Gtk.Box settings_box = builder.get_object("settings_box") as Gtk.Box;
-      this.get_content_area().add(settings_box);
-
-      keep_history_checkbutton = builder.get_object("keep_history_checkbutton") as Gtk.CheckButton;
-      history_keep_radio = builder.get_object("history_keep_radio") as Gtk.RadioButton;
-      history_delete_radio = builder.get_object("history_delete_radio") as Gtk.RadioButton;
-      history_delete_spinbutton = builder.get_object("history_delete_spinbutton") as Gtk.SpinButton;
-      send_typing_checkbutton = builder.get_object("send_typing_checkbutton") as Gtk.CheckButton;
-      show_typing_checkbutton = builder.get_object("show_typing_checkbutton") as Gtk.CheckButton;
-      urgency_notification_checkbutton = builder.get_object("urgency_notification_checkbutton") as Gtk.CheckButton;
-      enable_tray_checkbutton = builder.get_object("urgency_notification_checkbutton") as Gtk.CheckButton;
-      urgency_notification_checkbutton = builder.get_object("enable_tray_checkbutton") as Gtk.CheckButton;
-      filesize_prefix_combobox = builder.get_object("filesize_prefix_combobox") as Gtk.ComboBox;
-      filesize_prefix_liststore = builder.get_object("filesize_prefix_liststore") as Gtk.ListStore;
-      default_host_entry = builder.get_object("default_host_entry") as Gtk.Entry;
-
-      Gtk.Box history_box = builder.get_object("history_box") as Gtk.Box;
-      keep_history_checkbutton.toggled.connect( () => {
-        history_box.sensitive = keep_history_checkbutton.active;
-      });
-      keep_history_checkbutton.toggled();
-=======
       dialog = builder.get_object("dialog") as Gtk.Dialog;
       dialog.set_transient_for(parent);
->>>>>>> bcbe842a
 
       Gtk.SpinButton history_delete_spinbutton = builder.get_object("history_delete_spinbutton") as Gtk.SpinButton;
 
       Settings settings = Settings.instance;
-<<<<<<< HEAD
-      keep_history = settings.enable_logging;
-      delete_history_after = settings.days_to_log;
-      urgency_notification = settings.enable_urgency_notification;
-      send_typing = settings.send_typing_status;
-      show_typing = settings.show_typing_status;
-      dec_binary_prefix = settings.dec_binary_prefix;
-      default_host = settings.default_host;
-      enable_tray = settings.enable_tray;
-
-      add_buttons("_Cancel", Gtk.ResponseType.CANCEL, "_Save", Gtk.ResponseType.OK, null);
-      set_default_response(Gtk.ResponseType.CANCEL);
-
-      response.connect( (id) => {
-        if(id == Gtk.ResponseType.OK) {
-          settings.enable_logging = keep_history;
-          settings.days_to_log = delete_history_after;
-          settings.send_typing_status = send_typing;
-          settings.show_typing_status = show_typing;
-          settings.enable_urgency_notification = urgency_notification;
-          settings.dec_binary_prefix = dec_binary_prefix;
-          settings.default_host = default_host;
-          settings.enable_tray = enable_tray;
-=======
 
       settings.bind_property(Settings.MESSAGE_LOGGING_KEY, builder.get_object("keep_history_checkbutton"), "active", BindingFlags.SYNC_CREATE | BindingFlags.BIDIRECTIONAL);
       settings.bind_property(Settings.MESSAGE_LOGGING_KEY, builder.get_object("history_box"), "sensitive", BindingFlags.SYNC_CREATE);
@@ -160,13 +52,13 @@
       settings.bind_property(Settings.SEND_TYPING_STATUS_KEY, builder.get_object("send_typing_checkbutton"), "active", BindingFlags.SYNC_CREATE | BindingFlags.BIDIRECTIONAL);
       settings.bind_property(Settings.SHOW_TYPING_STATUS_KEY, builder.get_object("show_typing_checkbutton"), "active", BindingFlags.SYNC_CREATE | BindingFlags.BIDIRECTIONAL);
       settings.bind_property(Settings.URGENCY_NOTIFICATION_KEY, builder.get_object("urgency_notification_checkbutton"), "active", BindingFlags.SYNC_CREATE | BindingFlags.BIDIRECTIONAL);
+      settings.bind_property(Settings.TRAY_KEY, builder.get_object("enable_tray_checkbutton"), "active", BindingFlags.SYNC_CREATE | BindingFlags.BIDIRECTIONAL);
       settings.bind_property(Settings.DEFAULT_HOST_KEY, builder.get_object("default_host_entry"), "text", BindingFlags.SYNC_CREATE | BindingFlags.BIDIRECTIONAL);
       settings.bind_property(Settings.DEC_BINARY_PREFIX_KEY, builder.get_object("filesize_prefix_combobox"), "active", BindingFlags.SYNC_CREATE | BindingFlags.BIDIRECTIONAL,
         (binding, srcval, ref targetval) => {targetval.set_int((bool)srcval ? 0 : 1); return true;},
         (binding, srcval, ref targetval) => {targetval.set_boolean((int)srcval == 0); return true;}
       );
     }
->>>>>>> bcbe842a
 
     public void show_all() {
       dialog.show_all();
