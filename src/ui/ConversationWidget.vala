/*
 *    ConversationWidget.vala
 *
 *    Copyright (C) 2013-2014  Venom authors and contributors
 *
 *    This file is part of Venom.
 *
 *    Venom is free software: you can redistribute it and/or modify
 *    it under the terms of the GNU General Public License as published by
 *    the Free Software Foundation, either version 3 of the License, or
 *    (at your option) any later version.
 *
 *    Venom is distributed in the hope that it will be useful,
 *    but WITHOUT ANY WARRANTY; without even the implied warranty of
 *    MERCHANTABILITY or FITNESS FOR A PARTICULAR PURPOSE.  See the
 *    GNU General Public License for more details.
 *
 *    You should have received a copy of the GNU General Public License
 *    along with Venom.  If not, see <http://www.gnu.org/licenses/>.
 */

namespace Venom {
  public class ConversationWidget : Gtk.EventBox {
    private Gtk.Label label_contact_name;
    private Gtk.Label label_contact_statusmessage;
    private Gtk.Image image_contact_image;

<<<<<<< HEAD
    private Gtk.Box conversation_list;
    private Contact last_sender;
    private string self_name;
=======
    private IConversationView conversation_view;
>>>>>>> 827d1218
    public unowned Contact contact {get; private set;}

    public signal void new_outgoing_message(Message message);
    public signal void new_outgoing_action(ActionMessage action);
    public signal void new_outgoing_file(FileTransfer ft);
    public signal void filetransfer_accepted(FileTransfer ft);
    public signal void filetransfer_rejected(FileTransfer ft);

    public ConversationWidget(Contact contact, string self_name) {
      this.self_name = self_name;
      this.contact = contact;
      init_widgets();
      setup_drag_drop();
      update_contact();
    }

    public void update_contact() {
      // update contact name
      if(contact.name == null || contact.name == "") {
        label_contact_name.set_text(Tools.bin_to_hexstring(contact.public_key));
      } else {
        label_contact_name.set_text(contact.name);
      }

      // update contact status message
      label_contact_statusmessage.set_text(contact.status_message);

      // update contact image
      image_contact_image.set_from_pixbuf(contact.image != null ? contact.image : ResourceFactory.instance.default_contact);
    }

    private void init_widgets() {
      Gtk.Builder builder = new Gtk.Builder();
      try {
        builder.add_from_resource("/org/gtk/venom/conversation_window.ui");
      } catch (GLib.Error e) {
        stderr.printf("Loading conversation window failed!\n");
      }
      Gtk.Box box = builder.get_object("box") as Gtk.Box;
      this.add(box);
      this.get_style_context().add_class("conversation_widget");
      label_contact_name = builder.get_object("label_contact_name") as Gtk.Label;
      label_contact_statusmessage = builder.get_object("label_contact_statusmessage") as Gtk.Label;
      image_contact_image = builder.get_object("image_contact_image") as Gtk.Image;

      Gtk.Image image_call = builder.get_object("image_call") as Gtk.Image;
      Gtk.Image image_call_video = builder.get_object("image_call_video") as Gtk.Image;
      Gtk.Image image_send_file = builder.get_object("image_send_file") as Gtk.Image;

      //TODO
      //Gtk.Button button_call = builder.get_object("button_call") as Gtk.Button;
      //Gtk.Button button_call_video = builder.get_object("button_call_video") as Gtk.Button;
      Gtk.Button button_send_file = builder.get_object("button_send_file") as Gtk.Button;

      button_send_file.clicked.connect(button_send_file_clicked);

      Gtk.Entry entry_message = builder.get_object("entry_message") as Gtk.Entry;
      entry_message.activate.connect(entry_activate);

      image_call.set_from_pixbuf(ResourceFactory.instance.call);
      image_call_video.set_from_pixbuf(ResourceFactory.instance.call_video);
      image_send_file.set_from_pixbuf(ResourceFactory.instance.send_file);

<<<<<<< HEAD
      conversation_list = new Gtk.Box(Gtk.Orientation.VERTICAL,0);
      conversation_list.set_size_request(300,400);
      conversation_list.get_style_context().add_class("chat_list");
      Gtk.Viewport viewport = new Gtk.Viewport(null,null);
      viewport.add(conversation_list);
      viewport.set_size_request(300,400);
      Gtk.ScrolledWindow scrolled_window = builder.get_object("scrolled_window") as Gtk.ScrolledWindow;
      scrolled_window.add(viewport);

      //TODO: move to bottom only when wanted
      conversation_list.size_allocate.connect( () => {
=======
      if( ResourceFactory.instance.textview_mode ) {
        conversation_view = new TextConversationView();
      } else {
        conversation_view = new ConversationView();
      }
      conversation_view.show_all();
      scrolled_window.add_with_viewport(conversation_view);

      //TODO: move to bottom only when wanted
      conversation_view.size_allocate.connect( () => {
>>>>>>> 827d1218
        Gtk.Adjustment adjustment = scrolled_window.get_vadjustment();
        adjustment.set_value(adjustment.upper - adjustment.page_size);
      });

<<<<<<< HEAD
      delete_event.connect(hide_on_delete);
    }
=======
      //new_conversation_message.connect(conversation_view.add_message);
>>>>>>> 827d1218

    private void display_message(Message message) {
      stderr.printf("from: %s to: %s\n",message.from.name,message.to.name);
      bool following = false;
      if(conversation_list.get_children().length() > 0) {
        if( (message.from == null) && ( last_sender == null )) {
          following = true;
        } else if ( (message.from != null ) && ( last_sender != null ) ) {
          following = message.from.friend_id == last_sender.friend_id;
        }
      }
      ChatMessage cm;
      if(message.from == null) {
        cm = new ChatMessage.own(message,self_name,following);
      } else {
        cm = new ChatMessage.private(message,following);        
      }




      conversation_list.pack_start(cm,false,false,0);
      last_sender = message.from;
    }

    private void display_filetransfer(FileTransfer ft) {
      FileTransferChatEntry entry = new FileTransferChatEntry(ft);
      entry.filetransfer_accepted.connect((ft) => { filetransfer_accepted(ft); });
      entry.filetransfer_rejected.connect((ft) => { filetransfer_rejected(ft); });
      conversation_list.pack_start(entry,false,false,0);
      entry.set_visible(true);
    }

    //history

    public void load_history(GLib.List<Message> messages) {
      messages.foreach((message) => {
<<<<<<< HEAD
          display_message(message);
=======
        conversation_view.add_message(message);
>>>>>>> 827d1218
        });
    }

    //drag-and-drop

    private void setup_drag_drop() {
      const Gtk.TargetEntry[] targets = {
        {"text/uri-list",0,0}
      };
      Gtk.drag_dest_set(this,Gtk.DestDefaults.ALL, targets, Gdk.DragAction.COPY);
      this.drag_data_received.connect(this.on_drag_data_received);
    }


    public void on_incoming_message(Message message) {
      if(message.from != contact)
        return;
      display_message(message);
    }

<<<<<<< HEAD
    public void on_incoming_filetransfer(FileTransfer ft) {
      display_filetransfer(ft);
=======
      conversation_view.add_message(message);
>>>>>>> 827d1218
    }

    public void entry_activate(Gtk.Entry source) {
      string s = source.text;
      if(s == "")
        return;

      GLib.MatchInfo info = null;
      if(Tools.action_regex.match(s, 0, out info) && info.fetch_named("action_name") == "me") {
        string action_string = info.fetch_named("action_string");
        if(action_string == null) {
          action_string = "";
        }
        ActionMessage a = new ActionMessage.outgoing(contact, action_string);
<<<<<<< HEAD
        display_message(a);
        new_outgoing_action(a);
      } else {
        Message m = new Message.outgoing(contact, s);
        display_message(m);
=======
        conversation_view.add_message(a);
        new_outgoing_action(a);
      } else {
        Message m = new Message.outgoing(contact, s);
        conversation_view.add_message(m);
>>>>>>> 827d1218
        new_outgoing_message(m);
      }
      source.text = "";
    }

    //GUI events
    public void button_send_file_clicked(Gtk.Button source){
      Gtk.FileChooserDialog file_selection_dialog = new Gtk.FileChooserDialog("Select a file to send",null,
                                                                              Gtk.FileChooserAction.OPEN,
                                                                              "Cancel", Gtk.ResponseType.CANCEL,
                                                                              "Select", Gtk.ResponseType.ACCEPT);
      int response = file_selection_dialog.run();
      if(response != Gtk.ResponseType.ACCEPT){
        file_selection_dialog.destroy();
        return;
      }
      File file = file_selection_dialog.get_file();
      file_selection_dialog.destroy();
      prepare_send_file(file);
    }

    private void on_drag_data_received(Gtk.Widget sender, Gdk.DragContext drag_context, int x, int y, Gtk.SelectionData data, uint info, uint time) {
      string[] uris = data.get_uris();

      foreach (string uri in uris) {
        File file = File.new_for_uri(uri);
        prepare_send_file(file);
      }
      Gtk.drag_finish (drag_context, true, false, time);
    }

    private void prepare_send_file(File file) {
     uint64 file_size;
      try {
        file_size = file.query_info ("*", FileQueryInfoFlags.NONE).get_size ();
      } catch (Error e) {
        stderr.printf("Error occured while getting file size: %s",e.message);
        return;
      }
      FileTransfer ft = new FileTransfer(contact, FileTransferDirection.OUTGOING, file_size, file.get_basename(), file.get_path() );
      new_outgoing_file(ft);
<<<<<<< HEAD
      display_filetransfer(ft);
=======
      //conversation_view.add_filetransfer(ft);
>>>>>>> 827d1218
    }
  }
}<|MERGE_RESOLUTION|>--- conflicted
+++ resolved
@@ -25,13 +25,10 @@
     private Gtk.Label label_contact_statusmessage;
     private Gtk.Image image_contact_image;
 
-<<<<<<< HEAD
     private Gtk.Box conversation_list;
     private Contact last_sender;
     private string self_name;
-=======
-    private IConversationView conversation_view;
->>>>>>> 827d1218
+
     public unowned Contact contact {get; private set;}
 
     public signal void new_outgoing_message(Message message);
@@ -95,7 +92,6 @@
       image_call_video.set_from_pixbuf(ResourceFactory.instance.call_video);
       image_send_file.set_from_pixbuf(ResourceFactory.instance.send_file);
 
-<<<<<<< HEAD
       conversation_list = new Gtk.Box(Gtk.Orientation.VERTICAL,0);
       conversation_list.set_size_request(300,400);
       conversation_list.get_style_context().add_class("chat_list");
@@ -107,28 +103,12 @@
 
       //TODO: move to bottom only when wanted
       conversation_list.size_allocate.connect( () => {
-=======
-      if( ResourceFactory.instance.textview_mode ) {
-        conversation_view = new TextConversationView();
-      } else {
-        conversation_view = new ConversationView();
-      }
-      conversation_view.show_all();
-      scrolled_window.add_with_viewport(conversation_view);
-
-      //TODO: move to bottom only when wanted
-      conversation_view.size_allocate.connect( () => {
->>>>>>> 827d1218
         Gtk.Adjustment adjustment = scrolled_window.get_vadjustment();
         adjustment.set_value(adjustment.upper - adjustment.page_size);
       });
 
-<<<<<<< HEAD
       delete_event.connect(hide_on_delete);
     }
-=======
-      //new_conversation_message.connect(conversation_view.add_message);
->>>>>>> 827d1218
 
     private void display_message(Message message) {
       stderr.printf("from: %s to: %s\n",message.from.name,message.to.name);
@@ -166,11 +146,7 @@
 
     public void load_history(GLib.List<Message> messages) {
       messages.foreach((message) => {
-<<<<<<< HEAD
           display_message(message);
-=======
-        conversation_view.add_message(message);
->>>>>>> 827d1218
         });
     }
 
@@ -191,12 +167,8 @@
       display_message(message);
     }
 
-<<<<<<< HEAD
     public void on_incoming_filetransfer(FileTransfer ft) {
       display_filetransfer(ft);
-=======
-      conversation_view.add_message(message);
->>>>>>> 827d1218
     }
 
     public void entry_activate(Gtk.Entry source) {
@@ -211,19 +183,11 @@
           action_string = "";
         }
         ActionMessage a = new ActionMessage.outgoing(contact, action_string);
-<<<<<<< HEAD
         display_message(a);
         new_outgoing_action(a);
       } else {
         Message m = new Message.outgoing(contact, s);
         display_message(m);
-=======
-        conversation_view.add_message(a);
-        new_outgoing_action(a);
-      } else {
-        Message m = new Message.outgoing(contact, s);
-        conversation_view.add_message(m);
->>>>>>> 827d1218
         new_outgoing_message(m);
       }
       source.text = "";
@@ -265,11 +229,7 @@
       }
       FileTransfer ft = new FileTransfer(contact, FileTransferDirection.OUTGOING, file_size, file.get_basename(), file.get_path() );
       new_outgoing_file(ft);
-<<<<<<< HEAD
       display_filetransfer(ft);
-=======
-      //conversation_view.add_filetransfer(ft);
->>>>>>> 827d1218
     }
   }
 }