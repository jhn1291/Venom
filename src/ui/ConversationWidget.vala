--- conflicted
+++ resolved
@@ -30,12 +30,8 @@
     private string self_name;
     public unowned Contact contact {get; private set;}
 
-<<<<<<< HEAD
-    public signal void new_outgoing_message(Contact receiver, string message);
-=======
     public signal void new_outgoing_message(Message message);
     public signal void new_outgoing_action(ActionMessage action);
->>>>>>> ce89cf30
     public signal void new_outgoing_file(FileTransfer ft);
     public signal void filetransfer_accepted(FileTransfer ft);
     public signal void filetransfer_rejected(FileTransfer ft);
@@ -110,37 +106,31 @@
         adjustment.set_value(adjustment.upper - adjustment.page_size);
       });
 
-<<<<<<< HEAD
       delete_event.connect(hide_on_delete);
     }
 
     private void display_message(Message message) {
+      stderr.printf("from: %s to: %s\n",message.from.name,message.to.name);
       bool following = false;
       if(conversation_list.get_children().length() > 0) {
-        if( (message.sender == null) && ( last_sender == null )) {
+        if( (message.from == null) && ( last_sender == null )) {
           following = true;
-        } else if ( (message.sender != null ) && ( last_sender != null ) ) {
-          following = message.sender.friend_id == last_sender.friend_id;
+        } else if ( (message.from != null ) && ( last_sender != null ) ) {
+          following = message.from.friend_id == last_sender.friend_id;
         }
       }
-=======
-      //new_conversation_message.connect(conversation_tree_view.add_message);
->>>>>>> ce89cf30
-
-      Contact c = new Contact(null);
       ChatMessage cm;
-      if(message.sender == null) {
-        //TODO: there should be more elegant way of showing own name in chat
-        c.name = self_name;
-        message.sender = c;
-        cm = new ChatMessage(message,following);
-        message.sender = null;
+      if(message.from == null) {
+        cm = new ChatMessage.own(message,self_name,following);
       } else {
-        cm = new ChatMessage(message,following);
-      }
+        cm = new ChatMessage.private(message,following);        
+      }
+
+
+
 
       conversation_list.pack_start(cm,false,false,0);
-      last_sender = message.sender;
+      last_sender = message.from;
     }
 
     private void display_filetransfer(FileTransfer ft) {
@@ -155,11 +145,7 @@
 
     public void load_history(GLib.List<Message> messages) {
       messages.foreach((message) => {
-<<<<<<< HEAD
           display_message(message);
-=======
-        conversation_tree_view.add_message(message);
->>>>>>> ce89cf30
         });
     }
 
@@ -177,40 +163,29 @@
     public void on_incoming_message(Message message) {
       if(message.from != contact)
         return;
-
-<<<<<<< HEAD
       display_message(message);
     }
 
     public void on_incoming_filetransfer(FileTransfer ft) {
       display_filetransfer(ft);
-=======
-      conversation_tree_view.add_message(message);
->>>>>>> ce89cf30
     }
 
     public void entry_activate(Gtk.Entry source) {
       string s = source.text;
       if(s == "")
         return;
-<<<<<<< HEAD
-      Message m = new Message(null, s);
-      display_message(m);
-      new_outgoing_message(contact, s);
-=======
 
       GLib.MatchInfo info = null;
       if(Tools.action_regex.match(s, 0, out info)) {
         string action_string = info.fetch_named("action_string");
         ActionMessage a = new ActionMessage.outgoing(contact, action_string);
-        conversation_tree_view.add_message(a);
+        display_message(a);
         new_outgoing_action(a);
       } else {
         Message m = new Message.outgoing(contact, s);
-        conversation_tree_view.add_message(m);
+        display_message(m);
         new_outgoing_message(m);
       }
->>>>>>> ce89cf30
       source.text = "";
     }
 
@@ -250,11 +225,7 @@
       }
       FileTransfer ft = new FileTransfer(contact, FileTransferDirection.OUTGOING, file_size, file.get_basename(), file.get_path() );
       new_outgoing_file(ft);
-<<<<<<< HEAD
       display_filetransfer(ft);
-=======
-      //conversation_tree_view.add_filetransfer(ft);
->>>>>>> ce89cf30
     }
   }
 }