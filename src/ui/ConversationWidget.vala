--- conflicted
+++ resolved
@@ -28,12 +28,7 @@
     private string self_name;
     public unowned Contact contact {get; private set;}
 
-<<<<<<< HEAD
-    private signal void new_conversation_message(Message message);
     public signal void new_outgoing_message(Contact receiver, string message);
-=======
-    public signal void new_outgoing_message(string message, Contact receiver);
->>>>>>> 836bc795
     public signal void new_outgoing_file(FileTransfer ft);
     public signal void filetransfer_accepted(FileTransfer ft);
     public signal void filetransfer_rejected(FileTransfer ft);
@@ -149,7 +144,7 @@
 
     public void load_history(GLib.List<Message> messages) {
       messages.foreach((message) => {
-        new_conversation_message(message);
+          display_message(message);
         });
     }
 
@@ -180,13 +175,8 @@
       if(s == "")
         return;
       Message m = new Message(null, s);
-<<<<<<< HEAD
-      new_conversation_message(m);
+      display_message(m);
       new_outgoing_message(contact, s);
-=======
-      display_message(m);
-      new_outgoing_message(s, contact);
->>>>>>> 836bc795
       source.text = "";
     }
 
@@ -225,13 +215,8 @@
         return;
       }
       FileTransfer ft = new FileTransfer(contact, FileTransferDirection.OUTGOING, file_size, file.get_basename(), file.get_path() );
-<<<<<<< HEAD
-      new_outgoing_file(ft); 
-      //conversation_tree_view.add_filetransfer(ft);
-=======
       new_outgoing_file(ft);
       display_filetransfer(ft);
->>>>>>> 836bc795
     }
   }
 }