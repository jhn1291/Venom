--- conflicted
+++ resolved
@@ -44,10 +44,6 @@
 .contact_list *,
 .conversation_widget,
 .conversation_widget * {
-<<<<<<< HEAD
-  /*background-color: alpha(white, 0); */
-=======
->>>>>>> ce89cf30
   /*border-width: 0px;*/
   background-clip: padding-box;
   /*font-family: Roboto, Sans;
@@ -304,12 +300,17 @@
   color: #ff0000;
   background: #5b5a5c;
 }
+.filetransfer_entry GtkProgressBar {
+  /*color: #f00;*/
+  background: #222;
+}
 
 .message_entry .own_name {
   color: #939598  
 }
 
-#save_as_button, #cancel_button {
+.filetransfer_entry GtkButton {
   background: #5b5a5c;
-}
-
+  border-color: #222;
+}
+
